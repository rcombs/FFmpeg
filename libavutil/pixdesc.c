--- conflicted
+++ resolved
@@ -2103,21 +2103,7 @@
     [AVCOL_RANGE_JPEG] = "pc",
 };
 
-<<<<<<< HEAD
 static const char *color_primaries_names[AVCOL_PRI_NB] = {
-    "reserved", "bt709", "unknown", "reserved", "bt470m",
-    "bt470bg", "smpte170m", "smpte240m", "film", "bt2020",
-    "smpte428-1",
-};
-
-static const char *color_transfer_names[AVCOL_TRC_NB] = {
-    "reserved", "bt709", "unknown", "reserved", "bt470m",
-    "bt470bg", "smpte170m", "smpte240m", "linear", "log100",
-    "log316", "iec61966-2-4", "bt1361e", "iec61966-2-1",
-    "bt2020-10", "bt2020-20", "smpte2084", "smpte428-1",
-    "arib-std-b67"
-=======
-static const char *color_primaries_names[] = {
     [AVCOL_PRI_RESERVED0] = "reserved",
     [AVCOL_PRI_BT709] = "bt709",
     [AVCOL_PRI_UNSPECIFIED] = "unknown",
@@ -2128,7 +2114,7 @@
     [AVCOL_PRI_SMPTE240M] = "smpte240m",
     [AVCOL_PRI_FILM] = "film",
     [AVCOL_PRI_BT2020] = "bt2020",
-    [AVCOL_PRI_SMPTEST428_1] = "smptest428-1",
+    [AVCOL_PRI_SMPTEST428_1] = "smpte428-1",
 };
 
 static const char *color_transfer_names[] = {
@@ -2148,9 +2134,9 @@
     [AVCOL_TRC_IEC61966_2_1] = "iec61966-2-1",
     [AVCOL_TRC_BT2020_10] = "bt2020-10",
     [AVCOL_TRC_BT2020_12] = "bt2020-20",
-    [AVCOL_TRC_SMPTEST2084] = "smptest2084",
-    [AVCOL_TRC_SMPTEST428_1] = "smptest428-1",
->>>>>>> bcc07e25
+    [AVCOL_TRC_SMPTEST2084] = "smpte2084",
+    [AVCOL_TRC_SMPTEST428_1] = "smpte428-1",
+    [AVCOL_TRC_ARIB_STD_B67] = "arib-std-b67",
 };
 
 static const char *color_space_names[] = {
