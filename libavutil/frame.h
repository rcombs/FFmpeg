--- conflicted
+++ resolved
@@ -446,8 +446,6 @@
      */
     int flags;
 
-<<<<<<< HEAD
-#if FF_API_AVFRAME_COLORSPACE
     /**
      * MPEG vs JPEG YUV range.
      * It must be accessed using av_frame_get_color_range() and
@@ -455,8 +453,6 @@
      * - encoding: Set by user
      * - decoding: Set by libavcodec
      */
-=======
->>>>>>> 472f9ed3
     enum AVColorRange color_range;
 
     enum AVColorPrimaries color_primaries;
@@ -473,8 +469,6 @@
     enum AVColorSpace colorspace;
 
     enum AVChromaLocation chroma_location;
-<<<<<<< HEAD
-#endif
 
     /**
      * frame timestamp estimated using various heuristics, in stream time base
@@ -549,8 +543,6 @@
      * Not to be accessed directly from outside libavutil
      */
     AVBufferRef *qp_table_buf;
-=======
->>>>>>> 472f9ed3
 } AVFrame;
 
 /**
