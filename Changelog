Entries are sorted chronologically from oldest to youngest within each release,
releases are sorted from youngest to oldest.

<<<<<<< HEAD
version next:

- stream disposition information printing in ffprobe
- filter for loudness analysis following EBU R128
- Opus encoder using libopus
- ffprobe -select_streams option
- Pinnacle TARGA CineWave YUV16 decoder
- TAK demuxer, decoder and parser
- DTS-HD demuxer
- remove -same_quant, it hasn't worked for years
- X-Face image encoder and decoder
=======
version <next>:
- metadata (INFO tag) support in WAV muxer
>>>>>>> 58b619c8


version 1.0:

- INI and flat output in ffprobe
- Scene detection in libavfilter
- Indeo Audio decoder
- channelsplit audio filter
- setnsamples audio filter
- atempo filter
- ffprobe -show_data option
- RTMPT protocol support
- iLBC encoding/decoding via libilbc
- Microsoft Screen 1 decoder
- join audio filter
- audio channel mapping filter
- Microsoft ATC Screen decoder
- RTSP listen mode
- TechSmith Screen Codec 2 decoder
- AAC encoding via libfdk-aac
- Microsoft Expression Encoder Screen decoder
- RTMPS protocol support
- RTMPTS protocol support
- RTMPE protocol support
- RTMPTE protocol support
- showwaves and showspectrum filter
- LucasArts SMUSH playback support
- SAMI, RealText and SubViewer demuxers and decoders
- Heart Of Darkness PAF playback support
- iec61883 device
- asettb filter
- new option: -progress
- 3GPP Timed Text encoder/decoder
- GeoTIFF decoder support
- ffmpeg -(no)stdin option
- Opus decoder using libopus
- caca output device using libcaca
- alphaextract and alphamerge filters
- concat filter
- flite filter
- Canopus Lossless Codec decoder
- bitmap subtitles in filters (experimental and temporary)
- MP2 encoding via TwoLAME
- bmp parser
- smptebars source
- asetpts filter
- hue filter
- ICO muxer
- SubRip encoder and decoder without embedded timing
- edge detection filter
- framestep filter
- ffmpeg -shortest option is now per-output file
  -pass and -passlogfile are now per-output stream
- volume measurement filter
- Ut Video encoder
- Microsoft Screen 2 decoder
- smartblur filter ported from MPlayer
- CPiA decoder
- decimate filter ported from MPlayer
- RTP depacketization of JPEG
- Smooth Streaming live segmenter muxer
- F4V muxer
- sendcmd and asendcmd filters
- WebVTT demuxer and decoder (simple tags supported)
- RTP packetization of JPEG
- faststart option in the MOV/MP4 muxer


version 0.11:

- Fixes: CVE-2012-2772, CVE-2012-2774, CVE-2012-2775, CVE-2012-2776, CVE-2012-2777,
         CVE-2012-2779, CVE-2012-2782, CVE-2012-2783, CVE-2012-2784, CVE-2012-2785,
         CVE-2012-2786, CVE-2012-2787, CVE-2012-2788, CVE-2012-2789, CVE-2012-2790,
         CVE-2012-2791, CVE-2012-2792, CVE-2012-2793, CVE-2012-2794, CVE-2012-2795,
         CVE-2012-2796, CVE-2012-2797, CVE-2012-2798, CVE-2012-2799, CVE-2012-2800,
         CVE-2012-2801, CVE-2012-2802, CVE-2012-2803, CVE-2012-2804,
- v408 Quicktime and Microsoft AYUV Uncompressed 4:4:4:4 encoder and decoder
- setfield filter
- CDXL demuxer and decoder
- Apple ProRes encoder
- ffprobe -count_packets and -count_frames options
- Sun Rasterfile Encoder
- ID3v2 attached pictures reading and writing
- WMA Lossless decoder
- bluray protocol
- blackdetect filter
- libutvideo encoder wrapper (--enable-libutvideo)
- swapuv filter
- bbox filter
- XBM encoder and decoder
- RealAudio Lossless decoder
- ZeroCodec decoder
- tile video filter
- Metal Gear Solid: The Twin Snakes demuxer
- OpenEXR image decoder
- removelogo filter
- drop support for ffmpeg without libavfilter
- drawtext video filter: fontconfig support
- ffmpeg -benchmark_all option
- super2xsai filter ported from libmpcodecs
- add libavresample audio conversion library for compatibility
- MicroDVD decoder
- Avid Meridien (AVUI) encoder and decoder
- accept + prefix to -pix_fmt option to disable automatic conversions.
- complete audio filtering in libavfilter and ffmpeg
- add fps filter
- vorbis parser
- png parser
- audio mix filter


version 0.10:

- Fixes: CVE-2011-3929, CVE-2011-3934, CVE-2011-3935, CVE-2011-3936,
         CVE-2011-3937, CVE-2011-3940, CVE-2011-3941, CVE-2011-3944,
         CVE-2011-3945, CVE-2011-3946, CVE-2011-3947, CVE-2011-3949,
         CVE-2011-3950, CVE-2011-3951, CVE-2011-3952
- v410 Quicktime Uncompressed 4:4:4 10-bit encoder and decoder
- SBaGen (SBG) binaural beats script demuxer
- OpenMG Audio muxer
- Timecode extraction in DV and MOV
- thumbnail video filter
- XML output in ffprobe
- asplit audio filter
- tinterlace video filter
- astreamsync audio filter
- amerge audio filter
- ISMV (Smooth Streaming) muxer
- GSM audio parser
- SMJPEG muxer
- XWD encoder and decoder
- Automatic thread count based on detection number of (available) CPU cores
- y41p Brooktree Uncompressed 4:1:1 12-bit encoder and decoder
- ffprobe -show_error option
- Avid 1:1 10-bit RGB Packer codec
- v308 Quicktime Uncompressed 4:4:4 encoder and decoder
- yuv4 libquicktime packed 4:2:0 encoder and decoder
- ffprobe -show_frames option
- silencedetect audio filter
- ffprobe -show_program_version, -show_library_versions, -show_versions options
- rv34: frame-level multi-threading
- optimized iMDCT transform on x86 using SSE for for mpegaudiodec
- Improved PGS subtitle decoder
- dumpgraph option to lavfi device
- r210 and r10k encoders
- ffwavesynth decoder
- aviocat tool
- ffeval tool


version 0.9:

- openal input device added
- boxblur filter added
- BWF muxer
- Flash Screen Video 2 decoder
- lavfi input device added
- added avconv, which is almost the same for now, except
for a few incompatible changes in the options, which will hopefully make them
easier to use. The changes are:
    * The options placement is now strictly enforced! While in theory the
      options for ffmpeg should be given in [input options] -i INPUT [output
      options] OUTPUT order, in practice it was possible to give output options
      before the -i and it mostly worked. Except when it didn't - the behavior was
      a bit inconsistent. In avconv, it is not possible to mix input and output
      options. All non-global options are reset after an input or output filename.
    * All per-file options are now truly per-file - they apply only to the next
      input or output file and specifying different values for different files
      will now work properly (notably -ss and -t options).
    * All per-stream options are now truly per-stream - it is possible to
      specify which stream(s) should a given option apply to. See the Stream
      specifiers section in the avconv manual for details.
    * In ffmpeg some options (like -newvideo/-newaudio/...) are irregular in the
      sense that they're specified after the output filename instead of before,
      like all other options. In avconv this irregularity is removed, all options
      apply to the next input or output file.
    * -newvideo/-newaudio/-newsubtitle options were removed. Not only were they
      irregular and highly confusing, they were also redundant. In avconv the -map
      option will create new streams in the output file and map input streams to
      them. E.g. avconv -i INPUT -map 0 OUTPUT will create an output stream for
      each stream in the first input file.
    * The -map option now has slightly different and more powerful syntax:
        + Colons (':') are used to separate file index/stream type/stream index
          instead of dots. Comma (',') is used to separate the sync stream instead
          of colon.. This is done for consistency with other options.
        + It's possible to specify stream type. E.g. -map 0:a:2 creates an
          output stream from the third input audio stream.
        + Omitting the stream index now maps all the streams of the given type,
          not just the first. E.g. -map 0:s creates output streams for all the
          subtitle streams in the first input file.
        + Since -map can now match multiple streams, negative mappings were
          introduced. Negative mappings disable some streams from an already
          defined map. E.g. '-map 0 -map -0:a:1' means 'create output streams for
          all the stream in the first input file, except for the second audio
          stream'.
    * There is a new option -c (or -codec) for choosing the decoder/encoder to
      use, which allows to precisely specify target stream(s) consistently with
      other options. E.g. -c:v lib264 sets the codec for all video streams, -c:a:0
      libvorbis sets the codec for the first audio stream and -c copy copies all
      the streams without reencoding. Old -vcodec/-acodec/-scodec options are now
      aliases to -c:v/a/s
    * It is now possible to precisely specify which stream should an AVOption
      apply to. E.g. -b:v:0 2M sets the bitrate for the first video stream, while
      -b:a 128k sets the bitrate for all audio streams. Note that the old -ab 128k
      syntax is deprecated and will stop working soon.
    * -map_chapters now takes only an input file index and applies to the next
      output file. This is consistent with how all the other options work.
    * -map_metadata now takes only an input metadata specifier and applies to
      the next output file. Output metadata specifier is now part of the option
      name, similarly to the AVOptions/map/codec feature above.
    * -metadata can now be used to set metadata on streams and chapters, e.g.
      -metadata:s:1 language=eng sets the language of the first stream to 'eng'.
      This made -vlang/-alang/-slang options redundant, so they were removed.
    * -qscale option now uses stream specifiers and applies to all streams, not
      just video. I.e. plain -qscale number would now apply to all streams. To get
      the old behavior, use -qscale:v. Also there is now a shortcut -q for -qscale
      and -aq is now an alias for -q:a.
    * -vbsf/-absf/-sbsf options were removed and replaced by a -bsf option which
      uses stream specifiers. Use -bsf:v/a/s instead of the old options.
    * -itsscale option now uses stream specifiers, so its argument is only the
      scale parameter.
    * -intra option was removed, use -g 0 for the same effect.
    * -psnr option was removed, use -flags +psnr for the same effect.
    * -vf option is now an alias to the new -filter option, which uses stream specifiers.
    * -vframes/-aframes/-dframes options are now aliases to the new -frames option.
    * -vtag/-atag/-stag options are now aliases to the new -tag option.
- XMV demuxer
- LOAS demuxer
- ashowinfo filter added
- Windows Media Image decoder
- amovie source added
- LATM muxer/demuxer
- Speex encoder via libspeex
- JSON output in ffprobe
- WTV muxer
- Optional C++ Support (needed for libstagefright)
- H.264 Decoding on Android via Stagefright
- Prores decoder
- BIN/XBIN/ADF/IDF text file decoder
- aconvert audio filter added
- audio support to lavfi input device added
- libcdio-paranoia input device for audio CD grabbing
- Apple ProRes decoder
- CELT in Ogg demuxing
- G.723.1 demuxer and decoder
- libmodplug support (--enable-libmodplug)
- VC-1 interlaced decoding
- libutvideo wrapper (--enable-libutvideo)
- aevalsrc audio source added
- Ut Video decoder
- Speex encoding via libspeex
- 4:2:2 H.264 decoding support
- 4:2:2 and 4:4:4 H.264 encoding with libx264
- Pulseaudio input device
- Prores encoder
- Video Decoder Acceleration (VDA) HWAccel module.
- replacement Indeo 3 decoder
- new ffmpeg option: -map_channel
- volume audio filter added
- earwax audio filter added
- libv4l2 support (--enable-libv4l2)
- TLS/SSL and HTTPS protocol support
- AVOptions API rewritten and documented
- most of CODEC_FLAG2_*, some CODEC_FLAG_* and many codec-specific fields in
  AVCodecContext deprecated. Codec private options should be used instead.
- Properly working defaults in libx264 wrapper, support for native presets.
- Encrypted OMA files support
- Discworld II BMV decoding support
- VBLE Decoder
- OS X Video Decoder Acceleration (VDA) support
- compact and csv output in ffprobe
- pan audio filter
- IFF Amiga Continuous Bitmap (ACBM) decoder
- ass filter
- CRI ADX audio format muxer and demuxer
- Playstation Portable PMP format demuxer
- Microsoft Windows ICO demuxer
- life source
- PCM format support in OMA demuxer
- CLJR encoder
- new option: -report
- Dxtory capture format decoder
- cellauto source
- Simple segmenting muxer
- Indeo 4 decoder
- SMJPEG demuxer


version 0.8:

- many many things we forgot because we rather write code than changelogs
- WebM support in Matroska de/muxer
- low overhead Ogg muxing
- MMS-TCP support
- VP8 de/encoding via libvpx
- Demuxer for On2's IVF format
- Pictor/PC Paint decoder
- HE-AAC v2 decoder
- HE-AAC v2 encoding with libaacplus
- libfaad2 wrapper removed
- DTS-ES extension (XCh) decoding support
- native VP8 decoder
- RTSP tunneling over HTTP
- RTP depacketization of SVQ3
- -strict inofficial replaced by -strict unofficial
- ffplay -exitonkeydown and -exitonmousedown options added
- native GSM / GSM MS decoder
- RTP depacketization of QDM2
- ANSI/ASCII art playback system
- Lego Mindstorms RSO de/muxer
- libavcore added (and subsequently removed)
- SubRip subtitle file muxer and demuxer
- Chinese AVS encoding via libxavs
- ffprobe -show_packets option added
- RTP packetization of Theora and Vorbis
- RTP depacketization of MP4A-LATM
- RTP packetization and depacketization of VP8
- hflip filter
- Apple HTTP Live Streaming demuxer
- a64 codec
- MMS-HTTP support
- G.722 ADPCM audio encoder/decoder
- R10k video decoder
- ocv_smooth filter
- frei0r wrapper filter
- change crop filter syntax to width:height:x:y
- make the crop filter accept parametric expressions
- make ffprobe accept AVFormatContext options
- yadif filter
- blackframe filter
- Demuxer for Leitch/Harris' VR native stream format (LXF)
- RTP depacketization of the X-QT QuickTime format
- SAP (Session Announcement Protocol, RFC 2974) muxer and demuxer
- cropdetect filter
- ffmpeg -crop* options removed
- transpose filter added
- ffmpeg -force_key_frames option added
- demuxer for receiving raw rtp:// URLs without an SDP description
- single stream LATM/LOAS decoder
- setpts filter added
- Win64 support for optimized x86 assembly functions
- MJPEG/AVI1 to JPEG/JFIF bitstream filter
- ASS subtitle encoder and decoder
- IEC 61937 encapsulation for E-AC-3, TrueHD, DTS-HD (for HDMI passthrough)
- overlay filter added
- rename aspect filter to setdar, and pixelaspect to setsar
- IEC 61937 demuxer
- Mobotix .mxg demuxer
- frei0r source added
- hqdn3d filter added
- RTP depacketization of QCELP
- FLAC parser added
- gradfun filter added
- AMR-WB decoder
- replace the ocv_smooth filter with a more generic ocv filter
- Windows Televison (WTV) demuxer
- FFmpeg metadata format muxer and demuxer
- SubRip (srt) subtitle encoder and decoder
- floating-point AC-3 encoder added
- Lagarith decoder
- ffmpeg -copytb option added
- IVF muxer added
- Wing Commander IV movies decoder added
- movie source added
- Bink version 'b' audio and video decoder
- Bitmap Brothers JV playback system
- Apple HTTP Live Streaming protocol handler
- sndio support for playback and record
- Linux framebuffer input device added
- Chronomaster DFA decoder
- DPX image encoder
- MicroDVD subtitle file muxer and demuxer
- Playstation Portable PMP format demuxer
- fieldorder video filter added
- AAC encoding via libvo-aacenc
- AMR-WB encoding via libvo-amrwbenc
- xWMA demuxer
- Mobotix MxPEG decoder
- VP8 frame-multithreading
- NEON optimizations for VP8
- Lots of deprecated API cruft removed
- fft and imdct optimizations for AVX (Sandy Bridge) processors
- showinfo filter added
- SMPTE 302M AES3 audio decoder
- Apple Core Audio Format muxer
- 9bit and 10bit per sample support in the H.264 decoder
- 9bit and 10bit FFV1 encoding / decoding
- split filter added
- select filter added
- sdl output device added
- libmpcodecs video filter support (3 times as many filters than before)
- mpeg2 aspect ratio dection fixed
- libxvid aspect pickiness fixed
- Frame multithreaded decoding
- E-AC-3 audio encoder
- ac3enc: add channel coupling support
- floating-point sample format support to the ac3, eac3, dca, aac, and vorbis decoders.
- H264/MPEG frame-level multi-threading
- All av_metadata_* functions renamed to av_dict_* and moved to libavutil
- 4:4:4 H.264 decoding support
- 10-bit H.264 optimizations for x86
- lut, lutrgb, and lutyuv filters added
- buffersink libavfilter sink added
- Bump libswscale for recently reported ABI break
- New J2K encoder (via OpenJPEG)


version 0.7:

- all the changes for 0.8, but keeping API/ABI compatibility with the 0.6 release


version 0.6:

- PB-frame decoding for H.263
- deprecated vhook subsystem removed
- deprecated old scaler removed
- VQF demuxer
- Alpha channel scaler
- PCX encoder
- RTP packetization of H.263
- RTP packetization of AMR
- RTP depacketization of Vorbis
- CorePNG decoding support
- Cook multichannel decoding support
- introduced avlanguage helpers in libavformat
- 8088flex TMV demuxer and decoder
- per-stream language-tags extraction in asfdec
- V210 decoder and encoder
- remaining GPL parts in AC-3 decoder converted to LGPL
- QCP demuxer
- SoX native format muxer and demuxer
- AMR-NB decoding/encoding, AMR-WB decoding via OpenCORE libraries
- DPX image decoder
- Electronic Arts Madcow decoder
- DivX (XSUB) subtitle encoder
- nonfree libamr support for AMR-NB/WB decoding/encoding removed
- experimental AAC encoder
- RTP depacketization of ASF and RTSP from WMS servers
- RTMP support in libavformat
- noX handling for OPT_BOOL X options
- Wave64 demuxer
- IEC-61937 compatible Muxer
- TwinVQ decoder
- Bluray (PGS) subtitle decoder
- LPCM support in MPEG-TS (HDMV RID as found on Blu-ray disks)
- WMA Pro decoder
- Core Audio Format demuxer
- Atrac1 decoder
- MD STUDIO audio demuxer
- RF64 support in WAV demuxer
- MPEG-4 Audio Lossless Coding (ALS) decoder
- -formats option split into -formats, -codecs, -bsfs, and -protocols
- IV8 demuxer
- CDG demuxer and decoder
- R210 decoder
- Auravision Aura 1 and 2 decoders
- Deluxe Paint Animation playback system
- SIPR decoder
- Adobe Filmstrip muxer and demuxer
- RTP depacketization of H.263
- Bink demuxer and audio/video decoders
- enable symbol versioning by default for linkers that support it
- IFF PBM/ILBM bitmap decoder
- concat protocol
- Indeo 5 decoder
- RTP depacketization of AMR
- WMA Voice decoder
- ffprobe tool
- AMR-NB decoder
- RTSP muxer
- HE-AAC v1 decoder
- Kega Game Video (KGV1) decoder
- VorbisComment writing for FLAC, Ogg FLAC and Ogg Speex files
- RTP depacketization of Theora
- HTTP Digest authentication
- RTMP/RTMPT/RTMPS/RTMPE/RTMPTE protocol support via librtmp
- Psygnosis YOP demuxer and video decoder
- spectral extension support in the E-AC-3 decoder
- unsharp video filter
- RTP hinting in the mov/3gp/mp4 muxer
- Dirac in Ogg demuxing
- seek to keyframes in Ogg
- 4:2:2 and 4:4:4 Theora decoding
- 35% faster VP3/Theora decoding
- faster AAC decoding
- faster H.264 decoding
- RealAudio 1.0 (14.4K) encoder


version 0.5:

- DV50 AKA DVCPRO50 encoder, decoder, muxer and demuxer
- TechSmith Camtasia (TSCC) video decoder
- IBM Ultimotion (ULTI) video decoder
- Sierra Online audio file demuxer and decoder
- Apple QuickDraw (qdrw) video decoder
- Creative ADPCM audio decoder (16 bits as well as 8 bits schemes)
- Electronic Arts Multimedia (WVE/UV2/etc.) file demuxer
- Miro VideoXL (VIXL) video decoder
- H.261 video encoder
- QPEG video decoder
- Nullsoft Video (NSV) file demuxer
- Shorten audio decoder
- LOCO video decoder
- Apple Lossless Audio Codec (ALAC) decoder
- Winnov WNV1 video decoder
- Autodesk Animator Studio Codec (AASC) decoder
- Indeo 2 video decoder
- Fraps FPS1 video decoder
- Snow video encoder/decoder
- Sonic audio encoder/decoder
- Vorbis audio decoder
- Macromedia ADPCM decoder
- Duck TrueMotion 2 video decoder
- support for decoding FLX and DTA extensions in FLIC files
- H.264 custom quantization matrices support
- ffserver fixed, it should now be usable again
- QDM2 audio decoder
- Real Cooker audio decoder
- TrueSpeech audio decoder
- WMA2 audio decoder fixed, now all files should play correctly
- RealAudio 14.4 and 28.8 decoders fixed
- JPEG-LS decoder
- build system improvements
- tabs and trailing whitespace removed from the codebase
- CamStudio video decoder
- AIFF/AIFF-C audio format, encoding and decoding
- ADTS AAC file reading and writing
- Creative VOC file reading and writing
- American Laser Games multimedia (*.mm) playback system
- Zip Motion Blocks Video decoder
- improved Theora/VP3 decoder
- True Audio (TTA) decoder
- AVS demuxer and video decoder
- JPEG-LS encoder
- Smacker demuxer and decoder
- NuppelVideo/MythTV demuxer and RTjpeg decoder
- KMVC decoder
- MPEG-2 intra VLC support
- MPEG-2 4:2:2 encoder
- Flash Screen Video decoder
- GXF demuxer
- Chinese AVS decoder
- GXF muxer
- MXF demuxer
- VC-1/WMV3/WMV9 video decoder
- MacIntel support
- AVISynth support
- VMware video decoder
- VP5 video decoder
- VP6 video decoder
- WavPack lossless audio decoder
- Targa (.TGA) picture decoder
- Vorbis audio encoder
- Delphine Software .cin demuxer/audio and video decoder
- Tiertex .seq demuxer/video decoder
- MTV demuxer
- TIFF picture encoder and decoder
- GIF picture decoder
- Intel Music Coder decoder
- Zip Motion Blocks Video encoder
- Musepack decoder
- Flash Screen Video encoder
- Theora encoding via libtheora
- BMP encoder
- WMA encoder
- GSM-MS encoder and decoder
- DCA decoder
- DXA demuxer and decoder
- DNxHD decoder
- Gamecube movie (.THP) playback system
- Blackfin optimizations
- Interplay C93 demuxer and video decoder
- Bethsoft VID demuxer and video decoder
- CRYO APC demuxer
- Atrac3 decoder
- V.Flash PTX decoder
- RoQ muxer, RoQ audio encoder
- Renderware TXD demuxer and decoder
- extern C declarations for C++ removed from headers
- sws_flags command line option
- codebook generator
- RoQ video encoder
- QTRLE encoder
- OS/2 support removed and restored again
- AC-3 decoder
- NUT muxer
- additional SPARC (VIS) optimizations
- Matroska muxer
- slice-based parallel H.264 decoding
- Monkey's Audio demuxer and decoder
- AMV audio and video decoder
- DNxHD encoder
- H.264 PAFF decoding
- Nellymoser ASAO decoder
- Beam Software SIFF demuxer and decoder
- libvorbis Vorbis decoding removed in favor of native decoder
- IntraX8 (J-Frame) subdecoder for WMV2 and VC-1
- Ogg (Theora, Vorbis and FLAC) muxer
- The "device" muxers and demuxers are now in a new libavdevice library
- PC Paintbrush PCX decoder
- Sun Rasterfile decoder
- TechnoTrend PVA demuxer
- Linux Media Labs MPEG-4 (LMLM4) demuxer
- AVM2 (Flash 9) SWF muxer
- QT variant of IMA ADPCM encoder
- VFW grabber
- iPod/iPhone compatible mp4 muxer
- Mimic decoder
- MSN TCP Webcam stream demuxer
- RL2 demuxer / decoder
- IFF demuxer
- 8SVX audio decoder
- non-recursive Makefiles
- BFI demuxer
- MAXIS EA XA (.xa) demuxer / decoder
- BFI video decoder
- OMA demuxer
- MLP/TrueHD decoder
- Electronic Arts CMV decoder
- Motion Pixels Video decoder
- Motion Pixels MVI demuxer
- removed animated GIF decoder/demuxer
- D-Cinema audio muxer
- Electronic Arts TGV decoder
- Apple Lossless Audio Codec (ALAC) encoder
- AAC decoder
- floating point PCM encoder/decoder
- MXF muxer
- DV100 AKA DVCPRO HD decoder and demuxer
- E-AC-3 support added to AC-3 decoder
- Nellymoser ASAO encoder
- ASS and SSA demuxer and muxer
- liba52 wrapper removed
- SVQ3 watermark decoding support
- Speex decoding via libspeex
- Electronic Arts TGQ decoder
- RV40 decoder
- QCELP / PureVoice decoder
- RV30 decoder
- hybrid WavPack support
- R3D REDCODE demuxer
- ALSA support for playback and record
- Electronic Arts TQI decoder
- OpenJPEG based JPEG 2000 decoder
- NC (NC4600) camera file demuxer
- Gopher client support
- MXF D-10 muxer
- generic metadata API
- flash ScreenVideo2 encoder


version 0.4.9-pre1:

- DV encoder, DV muxer
- Microsoft RLE video decoder
- Microsoft Video-1 decoder
- Apple Animation (RLE) decoder
- Apple Graphics (SMC) decoder
- Apple Video (RPZA) decoder
- Cinepak decoder
- Sega FILM (CPK) file demuxer
- Westwood multimedia support (VQA & AUD files)
- Id Quake II CIN playback support
- 8BPS video decoder
- FLIC playback support
- RealVideo 2.0 (RV20) decoder
- Duck TrueMotion v1 (DUCK) video decoder
- Sierra VMD demuxer and video decoder
- MSZH and ZLIB decoder support
- SVQ1 video encoder
- AMR-WB support
- PPC optimizations
- rate distortion optimal cbp support
- rate distorted optimal ac prediction for MPEG-4
- rate distorted optimal lambda->qp support
- AAC encoding with libfaac
- Sunplus JPEG codec (SP5X) support
- use Lagrange multipler instead of QP for ratecontrol
- Theora/VP3 decoding support
- XA and ADX ADPCM codecs
- export MPEG-2 active display area / pan scan
- Add support for configuring with IBM XLC
- floating point AAN DCT
- initial support for zygo video (not complete)
- RGB ffv1 support
- new audio/video parser API
- av_log() system
- av_read_frame() and av_seek_frame() support
- missing last frame fixes
- seek by mouse in ffplay
- noise reduction of DCT coefficients
- H.263 OBMC & 4MV support
- H.263 alternative inter vlc support
- H.263 loop filter
- H.263 slice structured mode
- interlaced DCT support for MPEG-2 encoding
- stuffing to stay above min_bitrate
- MB type & QP visualization
- frame stepping for ffplay
- interlaced motion estimation
- alternate scantable support
- SVCD scan offset support
- closed GOP support
- SSE2 FDCT
- quantizer noise shaping
- G.726 ADPCM audio codec
- MS ADPCM encoding
- multithreaded/SMP motion estimation
- multithreaded/SMP encoding for MPEG-1/MPEG-2/MPEG-4/H.263
- multithreaded/SMP decoding for MPEG-2
- FLAC decoder
- Metrowerks CodeWarrior suppport
- H.263+ custom pcf support
- nicer output for 'ffmpeg -formats'
- Matroska demuxer
- SGI image format, encoding and decoding
- H.264 loop filter support
- H.264 CABAC support
- nicer looking arrows for the motion vector visualization
- improved VCD support
- audio timestamp drift compensation
- MPEG-2 YUV 422/444 support
- polyphase kaiser windowed sinc and blackman nuttall windowed sinc audio resample
- better image scaling
- H.261 support
- correctly interleave packets during encoding
- VIS optimized motion compensation
- intra_dc_precision>0 encoding support
- support reuse of motion vectors/MB types/field select values of the source video
- more accurate deblock filter
- padding support
- many optimizations and bugfixes
- FunCom ISS audio file demuxer and according ADPCM decoding


version 0.4.8:

- MPEG-2 video encoding (Michael)
- Id RoQ playback subsystem (Mike Melanson and Tim Ferguson)
- Wing Commander III Movie (.mve) file playback subsystem (Mike Melanson
  and Mario Brito)
- Xan DPCM audio decoder (Mario Brito)
- Interplay MVE playback subsystem (Mike Melanson)
- Duck DK3 and DK4 ADPCM audio decoders (Mike Melanson)


version 0.4.7:

- RealAudio 1.0 (14_4) and 2.0 (28_8) native decoders. Author unknown, code from mplayerhq
  (originally from public domain player for Amiga at http://www.honeypot.net/audio)
- current version now also compiles with older GCC (Fabrice)
- 4X multimedia playback system including 4xm file demuxer (Mike
  Melanson), and 4X video and audio codecs (Michael)
- Creative YUV (CYUV) decoder (Mike Melanson)
- FFV1 codec (our very simple lossless intra only codec, compresses much better
  than HuffYUV) (Michael)
- ASV1 (Asus), H.264, Intel indeo3 codecs have been added (various)
- tiny PNG encoder and decoder, tiny GIF decoder, PAM decoder (PPM with
  alpha support), JPEG YUV colorspace support. (Fabrice Bellard)
- ffplay has been replaced with a newer version which uses SDL (optionally)
  for multiplatform support (Fabrice)
- Sorenson Version 3 codec (SVQ3) support has been added (decoding only) - donated
  by anonymous
- AMR format has been added (Johannes Carlsson)
- 3GP support has been added (Johannes Carlsson)
- VP3 codec has been added (Mike Melanson)
- more MPEG-1/2 fixes
- better multiplatform support, MS Visual Studio fixes (various)
- AltiVec optimizations (Magnus Damn and others)
- SH4 processor support has been added (BERO)
- new public interfaces (avcodec_get_pix_fmt) (Roman Shaposhnick)
- VOB streaming support (Brian Foley)
- better MP3 autodetection (Andriy Rysin)
- qpel encoding (Michael)
- 4mv+b frames encoding finally fixed (Michael)
- chroma ME (Michael)
- 5 comparison functions for ME (Michael)
- B-frame encoding speedup (Michael)
- WMV2 codec (unfinished - Michael)
- user specified diamond size for EPZS (Michael)
- Playstation STR playback subsystem, still experimental (Mike and Michael)
- ASV2 codec (Michael)
- CLJR decoder (Alex)

.. And lots more new enhancements and fixes.


version 0.4.6:

- completely new integer only MPEG audio layer 1/2/3 decoder rewritten
  from scratch
- Recoded DCT and motion vector search with gcc (no longer depends on nasm)
- fix quantization bug in AC3 encoder
- added PCM codecs and format. Corrected WAV/AVI/ASF PCM issues
- added prototype ffplay program
- added GOB header parsing on H.263/H.263+ decoder (Juanjo)
- bug fix on MCBPC tables of H.263 (Juanjo)
- bug fix on DC coefficients of H.263 (Juanjo)
- added Advanced Prediction Mode on H.263/H.263+ decoder (Juanjo)
- now we can decode H.263 streams found in QuickTime files (Juanjo)
- now we can decode H.263 streams found in VIVO v1 files(Juanjo)
- preliminary RTP "friendly" mode for H.263/H.263+ coding. (Juanjo)
- added GOB header for H.263/H.263+ coding on RTP mode (Juanjo)
- now H.263 picture size is returned on the first decoded frame (Juanjo)
- added first regression tests
- added MPEG-2 TS demuxer
- new demux API for libav
- more accurate and faster IDCT (Michael)
- faster and entropy-controlled motion search (Michael)
- two pass video encoding (Michael)
- new video rate control (Michael)
- added MSMPEG4V1, MSMPEGV2 and WMV1 support (Michael)
- great performance improvement of video encoders and decoders (Michael)
- new and faster bit readers and vlc parsers (Michael)
- high quality encoding mode: tries all macroblock/VLC types (Michael)
- added DV video decoder
- preliminary RTP/RTSP support in ffserver and libavformat
- H.263+ AIC decoding/encoding support (Juanjo)
- VCD MPEG-PS mode (Juanjo)
- PSNR stuff (Juanjo)
- simple stats output (Juanjo)
- 16-bit and 15-bit RGB/BGR/GBR support (Bisqwit)


version 0.4.5:

- some header fixes (Zdenek Kabelac <kabi at informatics.muni.cz>)
- many MMX optimizations (Nick Kurshev <nickols_k at mail.ru>)
- added configure system (actually a small shell script)
- added MPEG audio layer 1/2/3 decoding using LGPL'ed mpglib by
  Michael Hipp (temporary solution - waiting for integer only
  decoder)
- fixed VIDIOCSYNC interrupt
- added Intel H.263 decoding support ('I263' AVI fourCC)
- added Real Video 1.0 decoding (needs further testing)
- simplified image formats again. Added PGM format (=grey
  pgm). Renamed old PGM to PGMYUV.
- fixed msmpeg4 slice issues (tell me if you still find problems)
- fixed OpenDivX bugs with newer versions (added VOL header decoding)
- added support for MPlayer interface
- added macroblock skip optimization
- added MJPEG decoder
- added mmx/mmxext IDCT from libmpeg2
- added pgmyuvpipe, ppm, and ppm_pipe formats (original patch by Celer
  <celer at shell.scrypt.net>)
- added pixel format conversion layer (e.g. for MJPEG or PPM)
- added deinterlacing option
- MPEG-1/2 fixes
- MPEG-4 vol header fixes (Jonathan Marsden <snmjbm at pacbell.net>)
- ARM optimizations (Lionel Ulmer <lionel.ulmer at free.fr>).
- Windows porting of file converter
- added MJPEG raw format (input/output)
- added JPEG image format support (input/output)


version 0.4.4:

- fixed some std header definitions (Bjorn Lindgren
  <bjorn.e.lindgren at telia.com>).
- added MPEG demuxer (MPEG-1 and 2 compatible).
- added ASF demuxer
- added prototype RM demuxer
- added AC3 decoding (done with libac3 by Aaron Holtzman)
- added decoding codec parameter guessing (.e.g. for MPEG, because the
  header does not include them)
- fixed header generation in MPEG-1, AVI and ASF muxer: wmplayer can now
  play them (only tested video)
- fixed H.263 white bug
- fixed phase rounding in img resample filter
- add MMX code for polyphase img resample filter
- added CPU autodetection
- added generic title/author/copyright/comment string handling (ASF and RM
  use them)
- added SWF demux to extract MP3 track (not usable yet because no MP3
  decoder)
- added fractional frame rate support
- codecs are no longer searched by read_header() (should fix ffserver
  segfault)


version 0.4.3:

- BGR24 patch (initial patch by Jeroen Vreeken <pe1rxq at amsat.org>)
- fixed raw yuv output
- added motion rounding support in MPEG-4
- fixed motion bug rounding in MSMPEG4
- added B-frame handling in video core
- added full MPEG-1 decoding support
- added partial (frame only) MPEG-2 support
- changed the FOURCC code for H.263 to "U263" to be able to see the
  +AVI/H.263 file with the UB Video H.263+ decoder. MPlayer works with
  this +codec ;) (JuanJo).
- Halfpel motion estimation after MB type selection (JuanJo)
- added pgm and .Y.U.V output format
- suppressed 'img:' protocol. Simply use: /tmp/test%d.[pgm|Y] as input or
  output.
- added pgmpipe I/O format (original patch from Martin Aumueller
  <lists at reserv.at>, but changed completely since we use a format
  instead of a protocol)


version 0.4.2:

- added H.263/MPEG-4/MSMPEG4 decoding support. MPEG-4 decoding support
  (for OpenDivX) is almost complete: 8x8 MVs and rounding are
  missing. MSMPEG4 support is complete.
- added prototype MPEG-1 decoder. Only I- and P-frames handled yet (it
  can decode ffmpeg MPEGs :-)).
- added libavcodec API documentation (see apiexample.c).
- fixed image polyphase bug (the bottom of some images could be
  greenish)
- added support for non clipped motion vectors (decoding only)
  and image sizes non-multiple of 16
- added support for AC prediction (decoding only)
- added file overwrite confirmation (can be disabled with -y)
- added custom size picture to H.263 using H.263+ (Juanjo)


version 0.4.1:

- added MSMPEG4 (aka DivX) compatible encoder. Changed default codec
  of AVI and ASF to DIV3.
- added -me option to set motion estimation method
  (default=log). suppressed redundant -hq option.
- added options -acodec and -vcodec to force a given codec (useful for
  AVI for example)
- fixed -an option
- improved dct_quantize speed
- factorized some motion estimation code


version 0.4.0:

- removing grab code from ffserver and moved it to ffmpeg. Added
  multistream support to ffmpeg.
- added timeshifting support for live feeds (option ?date=xxx in the
  URL)
- added high quality image resize code with polyphase filter (need
  mmx/see optimization). Enable multiple image size support in ffserver.
- added multi live feed support in ffserver
- suppressed master feature from ffserver (it should be done with an
  external program which opens the .ffm url and writes it to another
  ffserver)
- added preliminary support for video stream parsing (WAV and AVI half
  done). Added proper support for audio/video file conversion in
  ffmpeg.
- added preliminary support for video file sending from ffserver
- redesigning I/O subsystem: now using URL based input and output
  (see avio.h)
- added WAV format support
- added "tty user interface" to ffmpeg to stop grabbing gracefully
- added MMX/SSE optimizations to SAD (Sums of Absolutes Differences)
  (Juan J. Sierralta P. a.k.a. "Juanjo" <juanjo at atmlab.utfsm.cl>)
- added MMX DCT from mpeg2_movie 1.5 (Juanjo)
- added new motion estimation algorithms, log and phods (Juanjo)
- changed directories: libav for format handling, libavcodec for
  codecs


version 0.3.4:

- added stereo in MPEG audio encoder


version 0.3.3:

- added 'high quality' mode which use motion vectors. It can be used in
  real time at low resolution.
- fixed rounding problems which caused quality problems at high
  bitrates and large GOP size


version 0.3.2: small fixes

- ASF fixes
- put_seek bug fix


version 0.3.1: added avi/divx support

- added AVI support
- added MPEG-4 codec compatible with OpenDivX. It is based on the H.263 codec
- added sound for flash format (not tested)


version 0.3: initial public release<|MERGE_RESOLUTION|>--- conflicted
+++ resolved
@@ -1,8 +1,7 @@
 Entries are sorted chronologically from oldest to youngest within each release,
 releases are sorted from youngest to oldest.
 
-<<<<<<< HEAD
-version next:
+version <next>:
 
 - stream disposition information printing in ffprobe
 - filter for loudness analysis following EBU R128
@@ -13,10 +12,7 @@
 - DTS-HD demuxer
 - remove -same_quant, it hasn't worked for years
 - X-Face image encoder and decoder
-=======
-version <next>:
 - metadata (INFO tag) support in WAV muxer
->>>>>>> 58b619c8
 
 
 version 1.0:
