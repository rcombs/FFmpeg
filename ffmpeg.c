--- conflicted
+++ resolved
@@ -2333,31 +2333,7 @@
                                       codec->height  != icodec->height ||
                                       codec->pix_fmt != icodec->pix_fmt;
                 if (ost->video_resample) {
-<<<<<<< HEAD
                     codec->bits_per_raw_sample= frame_bits_per_raw_sample;
-=======
-#if !CONFIG_AVFILTER
-                    avcodec_get_frame_defaults(&ost->pict_tmp);
-                    if(avpicture_alloc((AVPicture*)&ost->pict_tmp, codec->pix_fmt,
-                                       codec->width, codec->height)) {
-                        fprintf(stderr, "Cannot allocate temp picture, check pix fmt\n");
-                        ffmpeg_exit(1);
-                    }
-                    ost->img_resample_ctx = sws_getContext(
-                        icodec->width,
-                        icodec->height,
-                        icodec->pix_fmt,
-                        codec->width,
-                        codec->height,
-                        codec->pix_fmt,
-                        ost->sws_flags, NULL, NULL, NULL);
-                    if (ost->img_resample_ctx == NULL) {
-                        fprintf(stderr, "Cannot get resampling context\n");
-                        ffmpeg_exit(1);
-                    }
-#endif
-                    codec->bits_per_raw_sample= 0;
->>>>>>> 08e09ed7
                 }
 
                 ost->resample_height = icodec->height;
