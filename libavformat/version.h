/*
 * Version macros.
 *
 * This file is part of FFmpeg.
 *
 * FFmpeg is free software; you can redistribute it and/or
 * modify it under the terms of the GNU Lesser General Public
 * License as published by the Free Software Foundation; either
 * version 2.1 of the License, or (at your option) any later version.
 *
 * FFmpeg is distributed in the hope that it will be useful,
 * but WITHOUT ANY WARRANTY; without even the implied warranty of
 * MERCHANTABILITY or FITNESS FOR A PARTICULAR PURPOSE.  See the GNU
 * Lesser General Public License for more details.
 *
 * You should have received a copy of the GNU Lesser General Public
 * License along with FFmpeg; if not, write to the Free Software
 * Foundation, Inc., 51 Franklin Street, Fifth Floor, Boston, MA 02110-1301 USA
 */

#ifndef AVFORMAT_VERSION_H
#define AVFORMAT_VERSION_H

/**
 * @file
 * @ingroup libavf
 * Libavformat version macros
 */

#include "libavutil/avutil.h"

#define LIBAVFORMAT_VERSION_MAJOR 55
#define LIBAVFORMAT_VERSION_MINOR  0
#define LIBAVFORMAT_VERSION_MICRO 100

#define LIBAVFORMAT_VERSION_INT AV_VERSION_INT(LIBAVFORMAT_VERSION_MAJOR, \
                                               LIBAVFORMAT_VERSION_MINOR, \
                                               LIBAVFORMAT_VERSION_MICRO)
#define LIBAVFORMAT_VERSION     AV_VERSION(LIBAVFORMAT_VERSION_MAJOR,   \
                                           LIBAVFORMAT_VERSION_MINOR,   \
                                           LIBAVFORMAT_VERSION_MICRO)
#define LIBAVFORMAT_BUILD       LIBAVFORMAT_VERSION_INT

#define LIBAVFORMAT_IDENT       "Lavf" AV_STRINGIFY(LIBAVFORMAT_VERSION)

/**
 * FF_API_* defines may be placed below to indicate public API that will be
 * dropped at a future version bump. The defines themselves are not part of
 * the public API and may change, break or disappear at any time.
 */

<<<<<<< HEAD
#ifndef FF_API_OLD_AVIO
#define FF_API_OLD_AVIO                (LIBAVFORMAT_VERSION_MAJOR < 55)
#endif
#ifndef FF_API_PKT_DUMP
#define FF_API_PKT_DUMP                (LIBAVFORMAT_VERSION_MAJOR < 54)
#endif
#ifndef FF_API_ALLOC_OUTPUT_CONTEXT
#define FF_API_ALLOC_OUTPUT_CONTEXT    (LIBAVFORMAT_VERSION_MAJOR < 55)
#endif
#ifndef FF_API_FORMAT_PARAMETERS
#define FF_API_FORMAT_PARAMETERS       (LIBAVFORMAT_VERSION_MAJOR < 55)
#endif
#ifndef FF_API_NEW_STREAM
#define FF_API_NEW_STREAM              (LIBAVFORMAT_VERSION_MAJOR < 55)
#endif
#ifndef FF_API_SET_PTS_INFO
#define FF_API_SET_PTS_INFO            (LIBAVFORMAT_VERSION_MAJOR < 55)
#endif
#ifndef FF_API_CLOSE_INPUT_FILE
#define FF_API_CLOSE_INPUT_FILE        (LIBAVFORMAT_VERSION_MAJOR < 56)
#endif
#ifndef FF_API_APPLEHTTP_PROTO
#define FF_API_APPLEHTTP_PROTO         (LIBAVFORMAT_VERSION_MAJOR < 55)
#endif
=======
>>>>>>> c7e044c6
#ifndef FF_API_READ_PACKET
#define FF_API_READ_PACKET             (LIBAVFORMAT_VERSION_MAJOR < 55)
#endif
#ifndef FF_API_INTERLEAVE_PACKET
#define FF_API_INTERLEAVE_PACKET       (LIBAVFORMAT_VERSION_MAJOR < 55)
#endif
#ifndef FF_API_AV_GETTIME
#define FF_API_AV_GETTIME              (LIBAVFORMAT_VERSION_MAJOR < 55)
#endif
#ifndef FF_API_R_FRAME_RATE
#define FF_API_R_FRAME_RATE            1
#endif

#endif /* AVFORMAT_VERSION_H */<|MERGE_RESOLUTION|>--- conflicted
+++ resolved
@@ -49,7 +49,6 @@
  * the public API and may change, break or disappear at any time.
  */
 
-<<<<<<< HEAD
 #ifndef FF_API_OLD_AVIO
 #define FF_API_OLD_AVIO                (LIBAVFORMAT_VERSION_MAJOR < 55)
 #endif
@@ -71,11 +70,6 @@
 #ifndef FF_API_CLOSE_INPUT_FILE
 #define FF_API_CLOSE_INPUT_FILE        (LIBAVFORMAT_VERSION_MAJOR < 56)
 #endif
-#ifndef FF_API_APPLEHTTP_PROTO
-#define FF_API_APPLEHTTP_PROTO         (LIBAVFORMAT_VERSION_MAJOR < 55)
-#endif
-=======
->>>>>>> c7e044c6
 #ifndef FF_API_READ_PACKET
 #define FF_API_READ_PACKET             (LIBAVFORMAT_VERSION_MAJOR < 55)
 #endif
