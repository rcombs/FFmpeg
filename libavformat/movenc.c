--- conflicted
+++ resolved
@@ -2253,17 +2253,26 @@
     if (enc->codec_id == CODEC_ID_H264 && trk->vosLen > 0 && *(uint8_t *)trk->vosData != 1) {
         /* from x264 or from bytestream h264 */
         /* nal reformating needed */
-<<<<<<< HEAD
         if(mov->frag_seq_num>0){
             uint8_t *buf=NULL;
             size= pkt->size;
+
             if(ff_avc_parse_nal_units_buf(pkt->data, &buf, &size) < 0){
                 av_log(s, AV_LOG_ERROR, "malformated H264 bitstream\n");
                 return -1;
             }
             trk->cluster[trk->entry].data= buf;
-        }else
+            if (trk->hint_track >= 0 && trk->hint_track < mov->nb_streams) {
+                reformatted_data= av_malloc(size);
+                memcpy(reformatted_data, buf, size);
+            }
+        }else if (trk->hint_track >= 0 && trk->hint_track < mov->nb_streams) {
+            ff_avc_parse_nal_units_buf(pkt->data, &reformatted_data,
+                                       &size);
+            avio_write(pb, reformatted_data, size);
+        } else {
             size = ff_avc_parse_nal_units(pb, pkt->data, pkt->size);
+        }
     } else if (enc->codec_id == CODEC_ID_AAC && pkt->size > 2 &&
                (AV_RB16(pkt->data) & 0xfff0) == 0xfff0) {
         av_log(s, AV_LOG_ERROR, "malformated aac bitstream, use -absf aac_adtstoasc\n");
@@ -2273,15 +2282,6 @@
         if (!trk->cluster[trk->entry].data)
             return AVERROR(ENOMEM);
         memcpy(trk->cluster[trk->entry].data, pkt->data, size);
-=======
-        if (trk->hint_track >= 0 && trk->hint_track < mov->nb_streams) {
-            ff_avc_parse_nal_units_buf(pkt->data, &reformatted_data,
-                                       &size);
-            avio_write(pb, reformatted_data, size);
-        } else {
-            size = ff_avc_parse_nal_units(pb, pkt->data, pkt->size);
-        }
->>>>>>> 599b4c6e
     } else {
         avio_write(pb, pkt->data, size);
     }
