--- conflicted
+++ resolved
@@ -344,11 +344,8 @@
 
     avio_printf(out, "\t\t<AdaptationSet id=\"%s\" contentType=\"%s\" segmentAlignment=\"true\" bitstreamSwitching=\"true\"",
                 as->id, as->media_type == AVMEDIA_TYPE_VIDEO ? "video" : "audio");
-<<<<<<< HEAD
     if (as->media_type == AVMEDIA_TYPE_VIDEO && c->max_frame_rate.num && !c->ambiguous_frame_rate)
         avio_printf(out, " %s=\"%d/%d\"", (av_cmp_q(c->min_frame_rate, c->max_frame_rate) < 0) ? "maxFrameRate" : "frameRate", c->max_frame_rate.num, c->max_frame_rate.den);
-    avio_printf(out, ">\n");
-=======
     lang = av_dict_get(as->metadata, "language", NULL, 0);
     if (lang)
         avio_printf(out, " lang=\"%s\"", lang->value);
@@ -357,7 +354,6 @@
     role = av_dict_get(as->metadata, "role", NULL, 0);
     if (role)
         avio_printf(out, "\t\t\t<Role schemeIdUri=\"urn:mpeg:dash:role:2011\" value=\"%s\"/>\n", role->value);
->>>>>>> dce2929e
 
     for (i = 0; i < s->nb_streams; i++) {
         OutputStream *os = &c->streams[i];
@@ -611,7 +607,6 @@
     return 0;
 }
 
-<<<<<<< HEAD
 static int set_bitrate(AVFormatContext *s)
 {
     DASHContext *c = s->priv_data;
@@ -636,8 +631,6 @@
     return 0;
 }
 
-static int dash_init(AVFormatContext *s)
-=======
 static int dict_copy_entry(AVDictionary **dst, const AVDictionary *src, const char *key)
 {
     AVDictionaryEntry *entry = av_dict_get(src, key, NULL, 0);
@@ -646,8 +639,7 @@
     return 0;
 }
 
-static int dash_write_header(AVFormatContext *s)
->>>>>>> dce2929e
+static int dash_init(AVFormatContext *s)
 {
     DASHContext *c = s->priv_data;
     int ret = 0, i;
@@ -698,27 +690,10 @@
         AVDictionary *opts = NULL;
         char filename[1024];
 
-<<<<<<< HEAD
-=======
-        os->bit_rate = s->streams[i]->codecpar->bit_rate;
-        if (os->bit_rate) {
-            snprintf(os->bandwidth_str, sizeof(os->bandwidth_str),
-                     " bandwidth=\"%d\"", os->bit_rate);
-        } else {
-            int level = s->strict_std_compliance >= FF_COMPLIANCE_STRICT ?
-                        AV_LOG_ERROR : AV_LOG_WARNING;
-            av_log(s, level, "No bit rate set for stream %d\n", i);
-            if (s->strict_std_compliance >= FF_COMPLIANCE_STRICT) {
-                ret = AVERROR(EINVAL);
-                goto fail;
-            }
-        }
-
         // copy AdaptationSet language and role from stream metadata
         dict_copy_entry(&as->metadata, s->streams[i]->metadata, "language");
         dict_copy_entry(&as->metadata, s->streams[i]->metadata, "role");
 
->>>>>>> dce2929e
         ctx = avformat_alloc_context();
         if (!ctx)
             return AVERROR(ENOMEM);
