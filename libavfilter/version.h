/*
 * Version macros.
 *
 * This file is part of FFmpeg.
 *
 * FFmpeg is free software; you can redistribute it and/or
 * modify it under the terms of the GNU Lesser General Public
 * License as published by the Free Software Foundation; either
 * version 2.1 of the License, or (at your option) any later version.
 *
 * FFmpeg is distributed in the hope that it will be useful,
 * but WITHOUT ANY WARRANTY; without even the implied warranty of
 * MERCHANTABILITY or FITNESS FOR A PARTICULAR PURPOSE.  See the GNU
 * Lesser General Public License for more details.
 *
 * You should have received a copy of the GNU Lesser General Public
 * License along with FFmpeg; if not, write to the Free Software
 * Foundation, Inc., 51 Franklin Street, Fifth Floor, Boston, MA 02110-1301 USA
 */

#ifndef AVFILTER_VERSION_H
#define AVFILTER_VERSION_H

/**
 * @file
 * Libavfilter version macros
 */

#include "libavutil/avutil.h"

#define LIBAVFILTER_VERSION_MAJOR  2
#define LIBAVFILTER_VERSION_MINOR 76
#define LIBAVFILTER_VERSION_MICRO 100

#define LIBAVFILTER_VERSION_INT AV_VERSION_INT(LIBAVFILTER_VERSION_MAJOR, \
                                               LIBAVFILTER_VERSION_MINOR, \
                                               LIBAVFILTER_VERSION_MICRO)
#define LIBAVFILTER_VERSION     AV_VERSION(LIBAVFILTER_VERSION_MAJOR,   \
                                           LIBAVFILTER_VERSION_MINOR,   \
                                           LIBAVFILTER_VERSION_MICRO)
#define LIBAVFILTER_BUILD       LIBAVFILTER_VERSION_INT

/**
 * Those FF_API_* defines are not part of public API.
 * They may change, break or disappear at any time.
 */
#ifndef FF_API_GRAPH_AVCLASS
#define FF_API_GRAPH_AVCLASS            (LIBAVFILTER_VERSION_MAJOR > 2)
#endif
#ifndef FF_API_SAMPLERATE64
#define FF_API_SAMPLERATE64             (LIBAVFILTER_VERSION_MAJOR < 3)
#endif
#ifndef FF_API_VSRC_BUFFER_ADD_FRAME
#define FF_API_VSRC_BUFFER_ADD_FRAME        (LIBAVFILTER_VERSION_MAJOR < 3)
#endif
<<<<<<< HEAD
#ifndef FF_API_PACKING
#define FF_API_PACKING                  (LIBAVFILTER_VERSION_MAJOR < 3)
=======
#ifndef FF_API_DEFAULT_CONFIG_OUTPUT_LINK
#define FF_API_DEFAULT_CONFIG_OUTPUT_LINK   (LIBAVFILTER_VERSION_MAJOR < 3)
#endif
#ifndef FF_API_FILTERS_PUBLIC
#define FF_API_FILTERS_PUBLIC               (LIBAVFILTER_VERSION_MAJOR < 3)
>>>>>>> 3f9d6e42
#endif

#endif // AVFILTER_VERSION_H<|MERGE_RESOLUTION|>--- conflicted
+++ resolved
@@ -53,16 +53,14 @@
 #ifndef FF_API_VSRC_BUFFER_ADD_FRAME
 #define FF_API_VSRC_BUFFER_ADD_FRAME        (LIBAVFILTER_VERSION_MAJOR < 3)
 #endif
-<<<<<<< HEAD
 #ifndef FF_API_PACKING
 #define FF_API_PACKING                  (LIBAVFILTER_VERSION_MAJOR < 3)
-=======
+#endif
 #ifndef FF_API_DEFAULT_CONFIG_OUTPUT_LINK
 #define FF_API_DEFAULT_CONFIG_OUTPUT_LINK   (LIBAVFILTER_VERSION_MAJOR < 3)
 #endif
 #ifndef FF_API_FILTERS_PUBLIC
 #define FF_API_FILTERS_PUBLIC               (LIBAVFILTER_VERSION_MAJOR < 3)
->>>>>>> 3f9d6e42
 #endif
 
 #endif // AVFILTER_VERSION_H