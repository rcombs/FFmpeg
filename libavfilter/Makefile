include $(SUBDIR)../config.mak

NAME = avfilter
FFLIBS = avutil
FFLIBS-$(CONFIG_ACONVERT_FILTER)             += swresample
FFLIBS-$(CONFIG_AMOVIE_FILTER)               += avformat avcodec
FFLIBS-$(CONFIG_ARESAMPLE_FILTER)            += swresample
FFLIBS-$(CONFIG_ASYNCTS_FILTER)              += avresample
FFLIBS-$(CONFIG_ATEMPO_FILTER)               += avcodec
FFLIBS-$(CONFIG_DECIMATE_FILTER)             += avcodec
FFLIBS-$(CONFIG_DESHAKE_FILTER)              += avcodec
FFLIBS-$(CONFIG_ELBG_FILTER)                 += avcodec
FFLIBS-$(CONFIG_MCDEINT_FILTER)              += avcodec
FFLIBS-$(CONFIG_MOVIE_FILTER)                += avformat avcodec
FFLIBS-$(CONFIG_MP_FILTER)                   += avcodec
FFLIBS-$(CONFIG_PAN_FILTER)                  += swresample
FFLIBS-$(CONFIG_PP_FILTER)                   += postproc
FFLIBS-$(CONFIG_REMOVELOGO_FILTER)           += avformat avcodec swscale
FFLIBS-$(CONFIG_RESAMPLE_FILTER)             += avresample
FFLIBS-$(CONFIG_SAB_FILTER)                  += swscale
FFLIBS-$(CONFIG_SCALE_FILTER)                += swscale
FFLIBS-$(CONFIG_SHOWSPECTRUM_FILTER)         += avcodec
FFLIBS-$(CONFIG_SMARTBLUR_FILTER)            += swscale
FFLIBS-$(CONFIG_SUBTITLES_FILTER)            += avformat avcodec
EBUR128LIBS-$(CONFIG_SWRESAMPLE)              = swresample
FFLIBS-$(CONFIG_EBUR128_FILTER)              += $(EBUR128LIBS-yes)

HEADERS = asrc_abuffer.h                                                \
          avcodec.h                                                     \
          avfilter.h                                                    \
          avfiltergraph.h                                               \
          buffersink.h                                                  \
          buffersrc.h                                                   \
          version.h                                                     \

OBJS = allfilters.o                                                     \
       audio.o                                                          \
       avfilter.o                                                       \
       avfiltergraph.o                                                  \
       buffer.o                                                         \
       buffersink.o                                                     \
       buffersrc.o                                                      \
       drawutils.o                                                      \
       fifo.o                                                           \
       formats.o                                                        \
       graphdump.o                                                      \
       graphparser.o                                                    \
       opencl_allkernels.o                                              \
       transform.o                                                      \
       video.o                                                          \


OBJS-$(CONFIG_AVCODEC)                       += avcodec.o

OBJS-$(CONFIG_ACONVERT_FILTER)               += af_aconvert.o
OBJS-$(CONFIG_ADELAY_FILTER)                 += af_adelay.o
OBJS-$(CONFIG_AECHO_FILTER)                  += af_aecho.o
OBJS-$(CONFIG_AEVAL_FILTER)                  += aeval.o
OBJS-$(CONFIG_AFADE_FILTER)                  += af_afade.o
OBJS-$(CONFIG_AFORMAT_FILTER)                += af_aformat.o
OBJS-$(CONFIG_AINTERLEAVE_FILTER)            += f_interleave.o
OBJS-$(CONFIG_ALLPASS_FILTER)                += af_biquads.o
OBJS-$(CONFIG_AMERGE_FILTER)                 += af_amerge.o
OBJS-$(CONFIG_AMIX_FILTER)                   += af_amix.o
OBJS-$(CONFIG_ANULL_FILTER)                  += af_anull.o
OBJS-$(CONFIG_APAD_FILTER)                   += af_apad.o
OBJS-$(CONFIG_APERMS_FILTER)                 += f_perms.o
OBJS-$(CONFIG_APHASER_FILTER)                += af_aphaser.o
OBJS-$(CONFIG_ARESAMPLE_FILTER)              += af_aresample.o
OBJS-$(CONFIG_ASELECT_FILTER)                += f_select.o
OBJS-$(CONFIG_ASENDCMD_FILTER)               += f_sendcmd.o
OBJS-$(CONFIG_ASETNSAMPLES_FILTER)           += af_asetnsamples.o
OBJS-$(CONFIG_ASETPTS_FILTER)                += setpts.o
OBJS-$(CONFIG_ASETRATE_FILTER)               += af_asetrate.o
OBJS-$(CONFIG_ASETTB_FILTER)                 += f_settb.o
OBJS-$(CONFIG_ASHOWINFO_FILTER)              += af_ashowinfo.o
OBJS-$(CONFIG_ASPLIT_FILTER)                 += split.o
OBJS-$(CONFIG_ASTATS_FILTER)                 += af_astats.o
OBJS-$(CONFIG_ASTREAMSYNC_FILTER)            += af_astreamsync.o
OBJS-$(CONFIG_ASYNCTS_FILTER)                += af_asyncts.o
OBJS-$(CONFIG_ATEMPO_FILTER)                 += af_atempo.o
OBJS-$(CONFIG_ATRIM_FILTER)                  += trim.o
OBJS-$(CONFIG_AZMQ_FILTER)                   += f_zmq.o
OBJS-$(CONFIG_BANDPASS_FILTER)               += af_biquads.o
OBJS-$(CONFIG_BANDREJECT_FILTER)             += af_biquads.o
OBJS-$(CONFIG_BASS_FILTER)                   += af_biquads.o
OBJS-$(CONFIG_BIQUAD_FILTER)                 += af_biquads.o
OBJS-$(CONFIG_CHANNELMAP_FILTER)             += af_channelmap.o
OBJS-$(CONFIG_CHANNELSPLIT_FILTER)           += af_channelsplit.o
OBJS-$(CONFIG_COMPAND_FILTER)                += af_compand.o
OBJS-$(CONFIG_EARWAX_FILTER)                 += af_earwax.o
OBJS-$(CONFIG_EBUR128_FILTER)                += f_ebur128.o
OBJS-$(CONFIG_EQUALIZER_FILTER)              += af_biquads.o
OBJS-$(CONFIG_HIGHPASS_FILTER)               += af_biquads.o
OBJS-$(CONFIG_JOIN_FILTER)                   += af_join.o
OBJS-$(CONFIG_LADSPA_FILTER)                 += af_ladspa.o
OBJS-$(CONFIG_LOWPASS_FILTER)                += af_biquads.o
OBJS-$(CONFIG_PAN_FILTER)                    += af_pan.o
OBJS-$(CONFIG_REPLAYGAIN_FILTER)             += af_replaygain.o
OBJS-$(CONFIG_RESAMPLE_FILTER)               += af_resample.o
OBJS-$(CONFIG_SILENCEDETECT_FILTER)          += af_silencedetect.o
OBJS-$(CONFIG_TREBLE_FILTER)                 += af_biquads.o
OBJS-$(CONFIG_VOLUME_FILTER)                 += af_volume.o
OBJS-$(CONFIG_VOLUMEDETECT_FILTER)           += af_volumedetect.o

OBJS-$(CONFIG_AEVALSRC_FILTER)               += aeval.o
OBJS-$(CONFIG_ANULLSRC_FILTER)               += asrc_anullsrc.o
OBJS-$(CONFIG_FLITE_FILTER)                  += asrc_flite.o
OBJS-$(CONFIG_SINE_FILTER)                   += asrc_sine.o

OBJS-$(CONFIG_ANULLSINK_FILTER)              += asink_anullsink.o

OBJS-$(CONFIG_ASS_FILTER)                    += vf_subtitles.o
OBJS-$(CONFIG_ALPHAEXTRACT_FILTER)           += vf_extractplanes.o
OBJS-$(CONFIG_ALPHAMERGE_FILTER)             += vf_alphamerge.o
OBJS-$(CONFIG_BBOX_FILTER)                   += bbox.o vf_bbox.o
OBJS-$(CONFIG_BLACKDETECT_FILTER)            += vf_blackdetect.o
OBJS-$(CONFIG_BLACKFRAME_FILTER)             += vf_blackframe.o
OBJS-$(CONFIG_BLEND_FILTER)                  += vf_blend.o dualinput.o framesync.o
OBJS-$(CONFIG_BOXBLUR_FILTER)                += vf_boxblur.o
OBJS-$(CONFIG_COLORBALANCE_FILTER)           += vf_colorbalance.o
OBJS-$(CONFIG_COLORCHANNELMIXER_FILTER)      += vf_colorchannelmixer.o
OBJS-$(CONFIG_COLORMATRIX_FILTER)            += vf_colormatrix.o
OBJS-$(CONFIG_COPY_FILTER)                   += vf_copy.o
OBJS-$(CONFIG_CROP_FILTER)                   += vf_crop.o
OBJS-$(CONFIG_CROPDETECT_FILTER)             += vf_cropdetect.o
OBJS-$(CONFIG_CURVES_FILTER)                 += vf_curves.o
OBJS-$(CONFIG_DCTDNOIZ_FILTER)               += vf_dctdnoiz.o
OBJS-$(CONFIG_DECIMATE_FILTER)               += vf_decimate.o
OBJS-$(CONFIG_DEJUDDER_FILTER)               += vf_dejudder.o
OBJS-$(CONFIG_DELOGO_FILTER)                 += vf_delogo.o
OBJS-$(CONFIG_DESHAKE_FILTER)                += vf_deshake.o
OBJS-$(CONFIG_DRAWBOX_FILTER)                += vf_drawbox.o
OBJS-$(CONFIG_DRAWGRID_FILTER)               += vf_drawbox.o
OBJS-$(CONFIG_DRAWTEXT_FILTER)               += vf_drawtext.o
OBJS-$(CONFIG_ELBG_FILTER)                   += vf_elbg.o
OBJS-$(CONFIG_EDGEDETECT_FILTER)             += vf_edgedetect.o
OBJS-$(CONFIG_EXTRACTPLANES_FILTER)          += vf_extractplanes.o
OBJS-$(CONFIG_FADE_FILTER)                   += vf_fade.o
OBJS-$(CONFIG_FIELD_FILTER)                  += vf_field.o
OBJS-$(CONFIG_FIELDMATCH_FILTER)             += vf_fieldmatch.o
OBJS-$(CONFIG_FIELDORDER_FILTER)             += vf_fieldorder.o
OBJS-$(CONFIG_FORMAT_FILTER)                 += vf_format.o
OBJS-$(CONFIG_FRAMESTEP_FILTER)              += vf_framestep.o
OBJS-$(CONFIG_FPS_FILTER)                    += vf_fps.o
OBJS-$(CONFIG_FRAMEPACK_FILTER)              += vf_framepack.o
OBJS-$(CONFIG_FREI0R_FILTER)                 += vf_frei0r.o
OBJS-$(CONFIG_GEQ_FILTER)                    += vf_geq.o
OBJS-$(CONFIG_GRADFUN_FILTER)                += vf_gradfun.o
OBJS-$(CONFIG_HALDCLUT_FILTER)               += vf_lut3d.o dualinput.o framesync.o
OBJS-$(CONFIG_HFLIP_FILTER)                  += vf_hflip.o
OBJS-$(CONFIG_HISTEQ_FILTER)                 += vf_histeq.o
OBJS-$(CONFIG_HISTOGRAM_FILTER)              += vf_histogram.o
OBJS-$(CONFIG_HQDN3D_FILTER)                 += vf_hqdn3d.o
OBJS-$(CONFIG_HUE_FILTER)                    += vf_hue.o
OBJS-$(CONFIG_IDET_FILTER)                   += vf_idet.o
OBJS-$(CONFIG_IL_FILTER)                     += vf_il.o
OBJS-$(CONFIG_INTERLACE_FILTER)              += vf_interlace.o
OBJS-$(CONFIG_INTERLEAVE_FILTER)             += f_interleave.o
OBJS-$(CONFIG_KERNDEINT_FILTER)              += vf_kerndeint.o
OBJS-$(CONFIG_LUT3D_FILTER)                  += vf_lut3d.o
OBJS-$(CONFIG_LUT_FILTER)                    += vf_lut.o
OBJS-$(CONFIG_LUTRGB_FILTER)                 += vf_lut.o
OBJS-$(CONFIG_LUTYUV_FILTER)                 += vf_lut.o
OBJS-$(CONFIG_MCDEINT_FILTER)                += vf_mcdeint.o
OBJS-$(CONFIG_MERGEPLANES_FILTER)            += vf_mergeplanes.o framesync.o
OBJS-$(CONFIG_MP_FILTER)                     += vf_mp.o
OBJS-$(CONFIG_MPDECIMATE_FILTER)             += vf_mpdecimate.o
OBJS-$(CONFIG_NEGATE_FILTER)                 += vf_lut.o
OBJS-$(CONFIG_NOFORMAT_FILTER)               += vf_format.o
OBJS-$(CONFIG_NOISE_FILTER)                  += vf_noise.o
OBJS-$(CONFIG_NULL_FILTER)                   += vf_null.o
OBJS-$(CONFIG_OCV_FILTER)                    += vf_libopencv.o
OBJS-$(CONFIG_OPENCL)                        += deshake_opencl.o unsharp_opencl.o
OBJS-$(CONFIG_OVERLAY_FILTER)                += vf_overlay.o dualinput.o framesync.o
OBJS-$(CONFIG_OWDENOISE_FILTER)              += vf_owdenoise.o
OBJS-$(CONFIG_PAD_FILTER)                    += vf_pad.o
OBJS-$(CONFIG_PERMS_FILTER)                  += f_perms.o
OBJS-$(CONFIG_PERSPECTIVE_FILTER)            += vf_perspective.o
OBJS-$(CONFIG_PHASE_FILTER)                  += vf_phase.o
OBJS-$(CONFIG_PIXDESCTEST_FILTER)            += vf_pixdesctest.o
OBJS-$(CONFIG_PP_FILTER)                     += vf_pp.o
OBJS-$(CONFIG_PSNR_FILTER)                   += vf_psnr.o dualinput.o framesync.o
OBJS-$(CONFIG_PULLUP_FILTER)                 += vf_pullup.o
OBJS-$(CONFIG_REMOVELOGO_FILTER)             += bbox.o lswsutils.o lavfutils.o vf_removelogo.o
OBJS-$(CONFIG_ROTATE_FILTER)                 += vf_rotate.o
OBJS-$(CONFIG_SEPARATEFIELDS_FILTER)         += vf_separatefields.o
OBJS-$(CONFIG_SAB_FILTER)                    += vf_sab.o
OBJS-$(CONFIG_SCALE_FILTER)                  += vf_scale.o
OBJS-$(CONFIG_SELECT_FILTER)                 += f_select.o
OBJS-$(CONFIG_SENDCMD_FILTER)                += f_sendcmd.o
OBJS-$(CONFIG_SETDAR_FILTER)                 += vf_aspect.o
OBJS-$(CONFIG_SETFIELD_FILTER)               += vf_setfield.o
OBJS-$(CONFIG_SETPTS_FILTER)                 += setpts.o
OBJS-$(CONFIG_SETSAR_FILTER)                 += vf_aspect.o
<<<<<<< HEAD
OBJS-$(CONFIG_SETTB_FILTER)                  += f_settb.o
=======
OBJS-$(CONFIG_SETTB_FILTER)                  += settb.o
>>>>>>> b33c64e4
OBJS-$(CONFIG_SHOWINFO_FILTER)               += vf_showinfo.o
OBJS-$(CONFIG_SHUFFLEPLANES_FILTER)          += vf_shuffleplanes.o
OBJS-$(CONFIG_SMARTBLUR_FILTER)              += vf_smartblur.o
OBJS-$(CONFIG_SPLIT_FILTER)                  += split.o
OBJS-$(CONFIG_SPP_FILTER)                    += vf_spp.o
OBJS-$(CONFIG_STEREO3D_FILTER)               += vf_stereo3d.o
OBJS-$(CONFIG_SUBTITLES_FILTER)              += vf_subtitles.o
OBJS-$(CONFIG_SUPER2XSAI_FILTER)             += vf_super2xsai.o
OBJS-$(CONFIG_SWAPUV_FILTER)                 += vf_swapuv.o
OBJS-$(CONFIG_TELECINE_FILTER)               += vf_telecine.o
OBJS-$(CONFIG_THUMBNAIL_FILTER)              += vf_thumbnail.o
OBJS-$(CONFIG_TILE_FILTER)                   += vf_tile.o
OBJS-$(CONFIG_TINTERLACE_FILTER)             += vf_tinterlace.o
OBJS-$(CONFIG_TRANSPOSE_FILTER)              += vf_transpose.o
OBJS-$(CONFIG_TRIM_FILTER)                   += trim.o
OBJS-$(CONFIG_UNSHARP_FILTER)                += vf_unsharp.o
OBJS-$(CONFIG_VFLIP_FILTER)                  += vf_vflip.o
OBJS-$(CONFIG_VIDSTABDETECT_FILTER)          += vidstabutils.o vf_vidstabdetect.o
OBJS-$(CONFIG_VIDSTABTRANSFORM_FILTER)       += vidstabutils.o vf_vidstabtransform.o
OBJS-$(CONFIG_VIGNETTE_FILTER)               += vf_vignette.o
OBJS-$(CONFIG_W3FDIF_FILTER)                 += vf_w3fdif.o
OBJS-$(CONFIG_YADIF_FILTER)                  += vf_yadif.o
OBJS-$(CONFIG_ZMQ_FILTER)                    += f_zmq.o

OBJS-$(CONFIG_CELLAUTO_FILTER)               += vsrc_cellauto.o
OBJS-$(CONFIG_COLOR_FILTER)                  += vsrc_testsrc.o
OBJS-$(CONFIG_FREI0R_SRC_FILTER)             += vf_frei0r.o
OBJS-$(CONFIG_HALDCLUTSRC_FILTER)            += vsrc_testsrc.o
OBJS-$(CONFIG_LIFE_FILTER)                   += vsrc_life.o
OBJS-$(CONFIG_MANDELBROT_FILTER)             += vsrc_mandelbrot.o
OBJS-$(CONFIG_MPTESTSRC_FILTER)              += vsrc_mptestsrc.o
OBJS-$(CONFIG_NULLSRC_FILTER)                += vsrc_testsrc.o
OBJS-$(CONFIG_RGBTESTSRC_FILTER)             += vsrc_testsrc.o
OBJS-$(CONFIG_SMPTEBARS_FILTER)              += vsrc_testsrc.o
OBJS-$(CONFIG_SMPTEHDBARS_FILTER)            += vsrc_testsrc.o
OBJS-$(CONFIG_TESTSRC_FILTER)                += vsrc_testsrc.o

OBJS-$(CONFIG_NULLSINK_FILTER)               += vsink_nullsink.o

OBJS-$(CONFIG_MP_FILTER) += libmpcodecs/mp_image.o
OBJS-$(CONFIG_MP_FILTER) += libmpcodecs/img_format.o
OBJS-$(CONFIG_MP_FILTER) += libmpcodecs/vf_eq2.o
OBJS-$(CONFIG_MP_FILTER) += libmpcodecs/vf_eq.o
OBJS-$(CONFIG_MP_FILTER) += libmpcodecs/vf_fspp.o
OBJS-$(CONFIG_MP_FILTER) += libmpcodecs/vf_ilpack.o
OBJS-$(CONFIG_MP_FILTER) += libmpcodecs/vf_pp7.o
OBJS-$(CONFIG_MP_FILTER) += libmpcodecs/vf_softpulldown.o
OBJS-$(CONFIG_MP_FILTER) += libmpcodecs/vf_uspp.o

# multimedia filters
OBJS-$(CONFIG_AVECTORSCOPE_FILTER)           += avf_avectorscope.o
OBJS-$(CONFIG_CONCAT_FILTER)                 += avf_concat.o
OBJS-$(CONFIG_SHOWSPECTRUM_FILTER)           += avf_showspectrum.o
OBJS-$(CONFIG_SHOWWAVES_FILTER)              += avf_showwaves.o

# multimedia sources
OBJS-$(CONFIG_AMOVIE_FILTER)                 += src_movie.o
OBJS-$(CONFIG_MOVIE_FILTER)                  += src_movie.o

# Windows resource file
SLIBOBJS-$(HAVE_GNU_WINDRES)                 += avfilterres.o

SKIPHEADERS-$(CONFIG_LIBVIDSTAB)             += vidstabutils.h
SKIPHEADERS-$(CONFIG_OPENCL)                 += opencl_internal.h deshake_opencl_kernel.h unsharp_opencl_kernel.h

OBJS-$(HAVE_THREADS)                         += pthread.o

TOOLS     = graph2dot
TESTPROGS = drawutils filtfmts formats

TOOLS-$(CONFIG_LIBZMQ) += zmqsend

clean::
	$(RM) $(CLEANSUFFIXES:%=libavfilter/libmpcodecs/%)<|MERGE_RESOLUTION|>--- conflicted
+++ resolved
@@ -72,7 +72,7 @@
 OBJS-$(CONFIG_ASETNSAMPLES_FILTER)           += af_asetnsamples.o
 OBJS-$(CONFIG_ASETPTS_FILTER)                += setpts.o
 OBJS-$(CONFIG_ASETRATE_FILTER)               += af_asetrate.o
-OBJS-$(CONFIG_ASETTB_FILTER)                 += f_settb.o
+OBJS-$(CONFIG_ASETTB_FILTER)                 += settb.o
 OBJS-$(CONFIG_ASHOWINFO_FILTER)              += af_ashowinfo.o
 OBJS-$(CONFIG_ASPLIT_FILTER)                 += split.o
 OBJS-$(CONFIG_ASTATS_FILTER)                 += af_astats.o
@@ -193,11 +193,7 @@
 OBJS-$(CONFIG_SETFIELD_FILTER)               += vf_setfield.o
 OBJS-$(CONFIG_SETPTS_FILTER)                 += setpts.o
 OBJS-$(CONFIG_SETSAR_FILTER)                 += vf_aspect.o
-<<<<<<< HEAD
-OBJS-$(CONFIG_SETTB_FILTER)                  += f_settb.o
-=======
 OBJS-$(CONFIG_SETTB_FILTER)                  += settb.o
->>>>>>> b33c64e4
 OBJS-$(CONFIG_SHOWINFO_FILTER)               += vf_showinfo.o
 OBJS-$(CONFIG_SHUFFLEPLANES_FILTER)          += vf_shuffleplanes.o
 OBJS-$(CONFIG_SMARTBLUR_FILTER)              += vf_smartblur.o
