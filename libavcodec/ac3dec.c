--- conflicted
+++ resolved
@@ -1426,38 +1426,24 @@
         do_imdct(s, s->channels);
 
         if (downmix_output) {
-<<<<<<< HEAD
 #if USE_FIXED
             ac3_downmix_c_fixed16(s->outptr, s->downmix_coeffs,
                               s->out_channels, s->fbw_channels, 256);
 #else
-            s->ac3dsp.downmix(s->outptr, s->downmix_coeffs,
-=======
             ff_ac3dsp_downmix(&s->ac3dsp, s->outptr, s->downmix_coeffs,
->>>>>>> b57e38f5
                               s->out_channels, s->fbw_channels, 256);
 #endif
         }
     } else {
         if (downmix_output) {
-<<<<<<< HEAD
-            s->ac3dsp.AC3_RENAME(downmix)(s->xcfptr + 1, s->downmix_coeffs,
+            AC3_RENAME(ff_ac3dsp_downmix)(&s->ac3dsp, s->xcfptr + 1, s->downmix_coeffs,
                                           s->out_channels, s->fbw_channels, 256);
-=======
-            ff_ac3dsp_downmix(&s->ac3dsp, s->xcfptr + 1, s->downmix_coeffs,
-                              s->out_channels, s->fbw_channels, 256);
->>>>>>> b57e38f5
         }
 
         if (downmix_output && !s->downmixed) {
             s->downmixed = 1;
-<<<<<<< HEAD
-            s->ac3dsp.AC3_RENAME(downmix)(s->dlyptr, s->downmix_coeffs,
+            AC3_RENAME(ff_ac3dsp_downmix)(&s->ac3dsp, s->dlyptr, s->downmix_coeffs,
                                           s->out_channels, s->fbw_channels, 128);
-=======
-            ff_ac3dsp_downmix(&s->ac3dsp, s->dlyptr, s->downmix_coeffs,
-                              s->out_channels, s->fbw_channels, 128);
->>>>>>> b57e38f5
         }
 
         do_imdct(s, s->out_channels);
