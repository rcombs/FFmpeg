--- conflicted
+++ resolved
@@ -867,14 +867,8 @@
     if (!s->bitstream_buffer)
         return AVERROR(ENOMEM);
 
-<<<<<<< HEAD
-    s->dsp.bswap_buf((uint32_t*)s->bitstream_buffer,
-                     (const uint32_t*)buf, buf_size / 4);
-=======
-    memset(s->bitstream_buffer + buf_size, 0, FF_INPUT_BUFFER_PADDING_SIZE);
     s->bdsp.bswap_buf((uint32_t *) s->bitstream_buffer,
                       (const uint32_t *) buf, buf_size / 4);
->>>>>>> c67b449b
 
     if ((ret = ff_thread_get_buffer(avctx, &frame, 0)) < 0)
         return ret;
