ARCH_HEADERS = mathops.h

OBJS                                   += arm/fmtconvert_init_arm.o

OBJS-$(CONFIG_AC3DSP)                  += arm/ac3dsp_init_arm.o         \
                                          arm/ac3dsp_arm.o
OBJS-$(CONFIG_AUDIODSP)                += arm/audiodsp_init_arm.o
OBJS-$(CONFIG_BLOCKDSP)                += arm/blockdsp_init_arm.o
OBJS-$(CONFIG_DSPUTIL)                 += arm/dsputil_init_arm.o
OBJS-$(CONFIG_FFT)                     += arm/fft_init_arm.o            \
                                          arm/fft_fixed_init_arm.o
OBJS-$(CONFIG_H264CHROMA)              += arm/h264chroma_init_arm.o
OBJS-$(CONFIG_H264DSP)                 += arm/h264dsp_init_arm.o
OBJS-$(CONFIG_H264PRED)                += arm/h264pred_init_arm.o
OBJS-$(CONFIG_H264QPEL)                += arm/h264qpel_init_arm.o
OBJS-$(CONFIG_HPELDSP)                 += arm/hpeldsp_init_arm.o        \
                                          arm/hpeldsp_arm.o
<<<<<<< HEAD
OBJS-$(CONFIG_LLAUDDSP)                += arm/lossless_audiodsp_init_arm.o
=======
OBJS-$(CONFIG_IDCTDSP)                 += arm/idctdsp_init_arm.o        \
                                          arm/idctdsp_arm.o             \
                                          arm/jrevdct_arm.o             \
                                          arm/simple_idct_arm.o
>>>>>>> e3fcb143
OBJS-$(CONFIG_MPEGAUDIODSP)            += arm/mpegaudiodsp_init_arm.o
OBJS-$(CONFIG_MPEGVIDEO)               += arm/mpegvideo_arm.o
OBJS-$(CONFIG_NEON_CLOBBER_TEST)       += arm/neontest.o
OBJS-$(CONFIG_VIDEODSP)                += arm/videodsp_init_arm.o
OBJS-$(CONFIG_VP3DSP)                  += arm/vp3dsp_init_arm.o

OBJS-$(CONFIG_AAC_DECODER)             += arm/aacpsdsp_init_arm.o       \
                                          arm/sbrdsp_init_arm.o
OBJS-$(CONFIG_DCA_DECODER)             += arm/dcadsp_init_arm.o
OBJS-$(CONFIG_FLAC_DECODER)            += arm/flacdsp_init_arm.o        \
                                          arm/flacdsp_arm.o
OBJS-$(CONFIG_FLAC_ENCODER)            += arm/flacdsp_init_arm.o
OBJS-$(CONFIG_MLP_DECODER)             += arm/mlpdsp_init_arm.o
OBJS-$(CONFIG_VC1_DECODER)             += arm/vc1dsp_init_arm.o
OBJS-$(CONFIG_VORBIS_DECODER)          += arm/vorbisdsp_init_arm.o
OBJS-$(CONFIG_VP6_DECODER)             += arm/vp6dsp_init_arm.o
OBJS-$(CONFIG_VP7_DECODER)             += arm/vp8dsp_init_arm.o
OBJS-$(CONFIG_VP8_DECODER)             += arm/vp8dsp_init_arm.o
OBJS-$(CONFIG_RV30_DECODER)            += arm/rv34dsp_init_arm.o
OBJS-$(CONFIG_RV40_DECODER)            += arm/rv34dsp_init_arm.o        \
                                          arm/rv40dsp_init_arm.o

ARMV5TE-OBJS-$(CONFIG_IDCTDSP)         += arm/idctdsp_init_armv5te.o    \
                                          arm/simple_idct_armv5te.o
ARMV5TE-OBJS-$(CONFIG_MPEGVIDEO)       += arm/mpegvideo_armv5te.o       \
                                          arm/mpegvideo_armv5te_s.o
ARMV5TE-OBJS-$(CONFIG_VIDEODSP)        += arm/videodsp_init_armv5te.o   \
                                          arm/videodsp_armv5te.o

ARMV5TE-OBJS-$(CONFIG_MLP_DECODER)     += arm/mlpdsp_armv5te.o

ARMV6-OBJS-$(CONFIG_AC3DSP)            += arm/ac3dsp_armv6.o
ARMV6-OBJS-$(CONFIG_DSPUTIL)           += arm/dsputil_init_armv6.o      \
<<<<<<< HEAD
                                          arm/dsputil_armv6.o           \
                                          arm/simple_idct_armv6.o
ARMV6-OBJS-$(CONFIG_H264DSP)           += arm/startcode_armv6.o
=======
                                          arm/dsputil_armv6.o
ARMV6-OBJS-$(CONFIG_H264DSP)           += arm/h264dsp_armv6.o
>>>>>>> e3fcb143
ARMV6-OBJS-$(CONFIG_HPELDSP)           += arm/hpeldsp_init_armv6.o      \
                                          arm/hpeldsp_armv6.o
ARMV6-OBJS-$(CONFIG_IDCTDSP)           += arm/idctdsp_init_armv6.o      \
                                          arm/idctdsp_armv6.o           \
                                          arm/simple_idct_armv6.o
ARMV6-OBJS-$(CONFIG_MPEGAUDIODSP)      += arm/mpegaudiodsp_fixed_armv6.o

ARMV6-OBJS-$(CONFIG_MLP_DECODER)       += arm/mlpdsp_armv6.o
ARMV6-OBJS-$(CONFIG_VC1_DECODER)       += arm/startcode_armv6.o
ARMV6-OBJS-$(CONFIG_VC1_PARSER)        += arm/startcode_armv6.o
ARMV6-OBJS-$(CONFIG_VP7_DECODER)       += arm/vp8_armv6.o               \
                                          arm/vp8dsp_init_armv6.o       \
                                          arm/vp8dsp_armv6.o
ARMV6-OBJS-$(CONFIG_VP8_DECODER)       += arm/vp8_armv6.o               \
                                          arm/vp8dsp_init_armv6.o       \
                                          arm/vp8dsp_armv6.o

VFP-OBJS                               += arm/fmtconvert_vfp.o

VFP-OBJS-$(CONFIG_FFT)                 += arm/fft_vfp.o
VFP-OBJS-$(CONFIG_MDCT)                += arm/mdct_vfp.o
VFP-OBJS-$(HAVE_ARMV6)                 += arm/fmtconvert_vfp_armv6.o

VFP-OBJS-$(CONFIG_DCA_DECODER)         += arm/dcadsp_vfp.o              \
                                          arm/synth_filter_vfp.o

NEON-OBJS                              += arm/fmtconvert_neon.o

NEON-OBJS-$(CONFIG_AC3DSP)             += arm/ac3dsp_neon.o
NEON-OBJS-$(CONFIG_AUDIODSP)           += arm/audiodsp_init_neon.o      \
                                          arm/audiodsp_neon.o           \
                                          arm/int_neon.o
NEON-OBJS-$(CONFIG_BLOCKDSP)           += arm/blockdsp_init_neon.o      \
                                          arm/blockdsp_neon.o
NEON-OBJS-$(CONFIG_FFT)                += arm/fft_neon.o                \
                                          arm/fft_fixed_neon.o
NEON-OBJS-$(CONFIG_H264CHROMA)         += arm/h264cmc_neon.o
NEON-OBJS-$(CONFIG_H264DSP)            += arm/h264dsp_neon.o            \
                                          arm/h264idct_neon.o
NEON-OBJS-$(CONFIG_H264PRED)           += arm/h264pred_neon.o
NEON-OBJS-$(CONFIG_H264QPEL)           += arm/h264qpel_neon.o           \
                                          arm/hpeldsp_neon.o
NEON-OBJS-$(CONFIG_HPELDSP)            += arm/hpeldsp_init_neon.o       \
                                          arm/hpeldsp_neon.o
NEON-OBJS-$(CONFIG_IDCTDSP)            += arm/idctdsp_init_neon.o       \
                                          arm/idctdsp_neon.o            \
                                          arm/simple_idct_neon.o
NEON-OBJS-$(CONFIG_MDCT)               += arm/mdct_neon.o               \
                                          arm/mdct_fixed_neon.o
NEON-OBJS-$(CONFIG_MPEGVIDEO)          += arm/mpegvideo_neon.o
NEON-OBJS-$(CONFIG_RDFT)               += arm/rdft_neon.o
NEON-OBJS-$(CONFIG_VP3DSP)             += arm/vp3dsp_neon.o

NEON-OBJS-$(CONFIG_AAC_DECODER)        += arm/aacpsdsp_neon.o           \
                                          arm/sbrdsp_neon.o
NEON-OBJS-$(CONFIG_LLAUDDSP)           += arm/lossless_audiodsp_neon.o
NEON-OBJS-$(CONFIG_DCA_DECODER)        += arm/dcadsp_neon.o             \
                                          arm/synth_filter_neon.o
NEON-OBJS-$(CONFIG_RV30_DECODER)       += arm/rv34dsp_neon.o
NEON-OBJS-$(CONFIG_RV40_DECODER)       += arm/rv34dsp_neon.o            \
                                          arm/rv40dsp_neon.o
NEON-OBJS-$(CONFIG_VC1_DECODER)        += arm/vc1dsp_init_neon.o        \
                                          arm/vc1dsp_neon.o
NEON-OBJS-$(CONFIG_VORBIS_DECODER)     += arm/vorbisdsp_neon.o
NEON-OBJS-$(CONFIG_VP6_DECODER)        += arm/vp6dsp_neon.o
NEON-OBJS-$(CONFIG_VP7_DECODER)        += arm/vp8dsp_init_neon.o        \
                                          arm/vp8dsp_neon.o
NEON-OBJS-$(CONFIG_VP8_DECODER)        += arm/vp8dsp_init_neon.o        \
                                          arm/vp8dsp_neon.o<|MERGE_RESOLUTION|>--- conflicted
+++ resolved
@@ -15,14 +15,11 @@
 OBJS-$(CONFIG_H264QPEL)                += arm/h264qpel_init_arm.o
 OBJS-$(CONFIG_HPELDSP)                 += arm/hpeldsp_init_arm.o        \
                                           arm/hpeldsp_arm.o
-<<<<<<< HEAD
-OBJS-$(CONFIG_LLAUDDSP)                += arm/lossless_audiodsp_init_arm.o
-=======
 OBJS-$(CONFIG_IDCTDSP)                 += arm/idctdsp_init_arm.o        \
                                           arm/idctdsp_arm.o             \
                                           arm/jrevdct_arm.o             \
                                           arm/simple_idct_arm.o
->>>>>>> e3fcb143
+OBJS-$(CONFIG_LLAUDDSP)                += arm/lossless_audiodsp_init_arm.o
 OBJS-$(CONFIG_MPEGAUDIODSP)            += arm/mpegaudiodsp_init_arm.o
 OBJS-$(CONFIG_MPEGVIDEO)               += arm/mpegvideo_arm.o
 OBJS-$(CONFIG_NEON_CLOBBER_TEST)       += arm/neontest.o
@@ -56,14 +53,8 @@
 
 ARMV6-OBJS-$(CONFIG_AC3DSP)            += arm/ac3dsp_armv6.o
 ARMV6-OBJS-$(CONFIG_DSPUTIL)           += arm/dsputil_init_armv6.o      \
-<<<<<<< HEAD
-                                          arm/dsputil_armv6.o           \
-                                          arm/simple_idct_armv6.o
+                                          arm/dsputil_armv6.o
 ARMV6-OBJS-$(CONFIG_H264DSP)           += arm/startcode_armv6.o
-=======
-                                          arm/dsputil_armv6.o
-ARMV6-OBJS-$(CONFIG_H264DSP)           += arm/h264dsp_armv6.o
->>>>>>> e3fcb143
 ARMV6-OBJS-$(CONFIG_HPELDSP)           += arm/hpeldsp_init_armv6.o      \
                                           arm/hpeldsp_armv6.o
 ARMV6-OBJS-$(CONFIG_IDCTDSP)           += arm/idctdsp_init_armv6.o      \
