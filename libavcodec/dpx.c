--- conflicted
+++ resolved
@@ -134,26 +134,16 @@
             planar = 0;
             break;
         case 10:
-<<<<<<< HEAD
-            avctx->pix_fmt = PIX_FMT_GBRP10;
-=======
-            avctx->pix_fmt = AV_PIX_FMT_RGB48;
->>>>>>> 716d413c
+            avctx->pix_fmt = AV_PIX_FMT_GBRP10;
             target_packet_size = 6;
             source_packet_size = 4;
             planar = 1;
             break;
         case 12:
             if (endian) {
-<<<<<<< HEAD
-                avctx->pix_fmt = elements == 4 ? PIX_FMT_GBRP12BE : PIX_FMT_GBRP12BE;
-            } else {
-                avctx->pix_fmt = elements == 4 ? PIX_FMT_GBRP12LE : PIX_FMT_GBRP12LE;
-=======
-                avctx->pix_fmt = AV_PIX_FMT_RGB48BE;
-            } else {
-                avctx->pix_fmt = AV_PIX_FMT_RGB48LE;
->>>>>>> 716d413c
+                avctx->pix_fmt = elements == 4 ? AV_PIX_FMT_GBRP12BE : AV_PIX_FMT_GBRP12BE;
+            } else {
+                avctx->pix_fmt = elements == 4 ? AV_PIX_FMT_GBRP12LE : AV_PIX_FMT_GBRP12LE;
             }
             target_packet_size = 6;
             source_packet_size = 6;
@@ -161,9 +151,9 @@
             break;
         case 16:
             if (endian) {
-                avctx->pix_fmt = elements == 4 ? PIX_FMT_RGBA64BE : PIX_FMT_RGB48BE;
-            } else {
-                avctx->pix_fmt = elements == 4 ? PIX_FMT_RGBA64LE : PIX_FMT_RGB48LE;
+                avctx->pix_fmt = elements == 4 ? AV_PIX_FMT_RGBA64BE : AV_PIX_FMT_RGB48BE;
+            } else {
+                avctx->pix_fmt = elements == 4 ? AV_PIX_FMT_RGBA64LE : AV_PIX_FMT_RGB48LE;
             }
             target_packet_size =
             source_packet_size = elements * 2;
