/*
 * MPEG Audio decoder
 * Copyright (c) 2001, 2002 Fabrice Bellard
 *
 * This file is part of FFmpeg.
 *
 * FFmpeg is free software; you can redistribute it and/or
 * modify it under the terms of the GNU Lesser General Public
 * License as published by the Free Software Foundation; either
 * version 2.1 of the License, or (at your option) any later version.
 *
 * FFmpeg is distributed in the hope that it will be useful,
 * but WITHOUT ANY WARRANTY; without even the implied warranty of
 * MERCHANTABILITY or FITNESS FOR A PARTICULAR PURPOSE.  See the GNU
 * Lesser General Public License for more details.
 *
 * You should have received a copy of the GNU Lesser General Public
 * License along with FFmpeg; if not, write to the Free Software
 * Foundation, Inc., 51 Franklin Street, Fifth Floor, Boston, MA 02110-1301 USA
 */

/**
 * @file
 * MPEG Audio decoder
 */

#define UNCHECKED_BITSTREAM_READER 1

#include "libavutil/audioconvert.h"
#include "avcodec.h"
#include "get_bits.h"
#include "mathops.h"
#include "mpegaudiodsp.h"

/*
 * TODO:
 *  - test lsf / mpeg25 extensively.
 */

#include "mpegaudio.h"
#include "mpegaudiodecheader.h"

#define BACKSTEP_SIZE 512
#define EXTRABYTES 24

/* layer 3 "granule" */
typedef struct GranuleDef {
    uint8_t scfsi;
    int part2_3_length;
    int big_values;
    int global_gain;
    int scalefac_compress;
    uint8_t block_type;
    uint8_t switch_point;
    int table_select[3];
    int subblock_gain[3];
    uint8_t scalefac_scale;
    uint8_t count1table_select;
    int region_size[3]; /* number of huffman codes in each region */
    int preflag;
    int short_start, long_end; /* long/short band indexes */
    uint8_t scale_factors[40];
    DECLARE_ALIGNED(16, INTFLOAT, sb_hybrid)[SBLIMIT * 18]; /* 576 samples */
} GranuleDef;

typedef struct MPADecodeContext {
    MPA_DECODE_HEADER
    uint8_t last_buf[2 * BACKSTEP_SIZE + EXTRABYTES];
    int last_buf_size;
    /* next header (used in free format parsing) */
    uint32_t free_format_next_header;
    GetBitContext gb;
    GetBitContext in_gb;
    DECLARE_ALIGNED(32, MPA_INT, synth_buf)[MPA_MAX_CHANNELS][512 * 2];
    int synth_buf_offset[MPA_MAX_CHANNELS];
    DECLARE_ALIGNED(32, INTFLOAT, sb_samples)[MPA_MAX_CHANNELS][36][SBLIMIT];
    INTFLOAT mdct_buf[MPA_MAX_CHANNELS][SBLIMIT * 18]; /* previous samples, for layer 3 MDCT */
    GranuleDef granules[2][2]; /* Used in Layer 3 */
    int adu_mode; ///< 0 for standard mp3, 1 for adu formatted mp3
    int dither_state;
    int err_recognition;
    AVCodecContext* avctx;
    MPADSPContext mpadsp;
    AVFrame frame;
} MPADecodeContext;

#if CONFIG_FLOAT
#   define SHR(a,b)       ((a)*(1.0f/(1<<(b))))
#   define FIXR_OLD(a)    ((int)((a) * FRAC_ONE + 0.5))
#   define FIXR(x)        ((float)(x))
#   define FIXHR(x)       ((float)(x))
#   define MULH3(x, y, s) ((s)*(y)*(x))
#   define MULLx(x, y, s) ((y)*(x))
#   define RENAME(a) a ## _float
#   define OUT_FMT AV_SAMPLE_FMT_FLT
#else
#   define SHR(a,b)       ((a)>>(b))
/* WARNING: only correct for positive numbers */
#   define FIXR_OLD(a)    ((int)((a) * FRAC_ONE + 0.5))
#   define FIXR(a)        ((int)((a) * FRAC_ONE + 0.5))
#   define FIXHR(a)       ((int)((a) * (1LL<<32) + 0.5))
#   define MULH3(x, y, s) MULH((s)*(x), y)
#   define MULLx(x, y, s) MULL(x,y,s)
#   define RENAME(a)      a ## _fixed
#   define OUT_FMT AV_SAMPLE_FMT_S16
#endif

/****************/

#define HEADER_SIZE 4

#include "mpegaudiodata.h"
#include "mpegaudiodectab.h"

/* vlc structure for decoding layer 3 huffman tables */
static VLC huff_vlc[16];
static VLC_TYPE huff_vlc_tables[
    0 + 128 + 128 + 128 + 130 + 128 + 154 + 166 +
  142 + 204 + 190 + 170 + 542 + 460 + 662 + 414
  ][2];
static const int huff_vlc_tables_sizes[16] = {
    0,  128,  128,  128,  130,  128,  154,  166,
  142,  204,  190,  170,  542,  460,  662,  414
};
static VLC huff_quad_vlc[2];
static VLC_TYPE  huff_quad_vlc_tables[128+16][2];
static const int huff_quad_vlc_tables_sizes[2] = { 128, 16 };
/* computed from band_size_long */
static uint16_t band_index_long[9][23];
#include "mpegaudio_tablegen.h"
/* intensity stereo coef table */
static INTFLOAT is_table[2][16];
static INTFLOAT is_table_lsf[2][2][16];
static INTFLOAT csa_table[8][4];
<<<<<<< HEAD
/** Window for MDCT. Note that only the component [0,17] and [20,37] are used,
    the components 18 and 19 are there only to assure 128-bit alignment for asm
 */
DECLARE_ALIGNED(16, static INTFLOAT, mdct_win)[8][40];
=======
>>>>>>> a67b8c86

static int16_t division_tab3[1<<6 ];
static int16_t division_tab5[1<<8 ];
static int16_t division_tab9[1<<11];

static int16_t * const division_tabs[4] = {
    division_tab3, division_tab5, NULL, division_tab9
};

/* lower 2 bits: modulo 3, higher bits: shift */
static uint16_t scale_factor_modshift[64];
/* [i][j]:  2^(-j/3) * FRAC_ONE * 2^(i+2) / (2^(i+2) - 1) */
static int32_t scale_factor_mult[15][3];
/* mult table for layer 2 group quantization */

#define SCALE_GEN(v) \
{ FIXR_OLD(1.0 * (v)), FIXR_OLD(0.7937005259 * (v)), FIXR_OLD(0.6299605249 * (v)) }

static const int32_t scale_factor_mult2[3][3] = {
    SCALE_GEN(4.0 / 3.0), /* 3 steps */
    SCALE_GEN(4.0 / 5.0), /* 5 steps */
    SCALE_GEN(4.0 / 9.0), /* 9 steps */
};

/**
 * Convert region offsets to region sizes and truncate
 * size to big_values.
 */
static void ff_region_offset2size(GranuleDef *g)
{
    int i, k, j = 0;
    g->region_size[2] = 576 / 2;
    for (i = 0; i < 3; i++) {
        k = FFMIN(g->region_size[i], g->big_values);
        g->region_size[i] = k - j;
        j = k;
    }
}

static void ff_init_short_region(MPADecodeContext *s, GranuleDef *g)
{
    if (g->block_type == 2)
        g->region_size[0] = (36 / 2);
    else {
        if (s->sample_rate_index <= 2)
            g->region_size[0] = (36 / 2);
        else if (s->sample_rate_index != 8)
            g->region_size[0] = (54 / 2);
        else
            g->region_size[0] = (108 / 2);
    }
    g->region_size[1] = (576 / 2);
}

static void ff_init_long_region(MPADecodeContext *s, GranuleDef *g, int ra1, int ra2)
{
    int l;
    g->region_size[0] = band_index_long[s->sample_rate_index][ra1 + 1] >> 1;
    /* should not overflow */
    l = FFMIN(ra1 + ra2 + 2, 22);
    g->region_size[1] = band_index_long[s->sample_rate_index][      l] >> 1;
}

static void ff_compute_band_indexes(MPADecodeContext *s, GranuleDef *g)
{
    if (g->block_type == 2) {
        if (g->switch_point) {
            /* if switched mode, we handle the 36 first samples as
                long blocks.  For 8000Hz, we handle the 48 first
                exponents as long blocks (XXX: check this!) */
            if (s->sample_rate_index <= 2)
                g->long_end = 8;
            else if (s->sample_rate_index != 8)
                g->long_end = 6;
            else
                g->long_end = 4; /* 8000 Hz */

            g->short_start = 2 + (s->sample_rate_index != 8);
        } else {
            g->long_end    = 0;
            g->short_start = 0;
        }
    } else {
        g->short_start = 13;
        g->long_end    = 22;
    }
}

/* layer 1 unscaling */
/* n = number of bits of the mantissa minus 1 */
static inline int l1_unscale(int n, int mant, int scale_factor)
{
    int shift, mod;
    int64_t val;

    shift   = scale_factor_modshift[scale_factor];
    mod     = shift & 3;
    shift >>= 2;
    val     = MUL64(mant + (-1 << n) + 1, scale_factor_mult[n-1][mod]);
    shift  += n;
    /* NOTE: at this point, 1 <= shift >= 21 + 15 */
    return (int)((val + (1LL << (shift - 1))) >> shift);
}

static inline int l2_unscale_group(int steps, int mant, int scale_factor)
{
    int shift, mod, val;

    shift   = scale_factor_modshift[scale_factor];
    mod     = shift & 3;
    shift >>= 2;

    val = (mant - (steps >> 1)) * scale_factor_mult2[steps >> 2][mod];
    /* NOTE: at this point, 0 <= shift <= 21 */
    if (shift > 0)
        val = (val + (1 << (shift - 1))) >> shift;
    return val;
}

/* compute value^(4/3) * 2^(exponent/4). It normalized to FRAC_BITS */
static inline int l3_unscale(int value, int exponent)
{
    unsigned int m;
    int e;

    e  = table_4_3_exp  [4 * value + (exponent & 3)];
    m  = table_4_3_value[4 * value + (exponent & 3)];
    e -= exponent >> 2;
    assert(e >= 1);
    if (e > 31)
        return 0;
    m = (m + (1 << (e - 1))) >> e;

    return m;
}

static av_cold void decode_init_static(void)
{
    int i, j, k;
    int offset;

    /* scale factors table for layer 1/2 */
    for (i = 0; i < 64; i++) {
        int shift, mod;
        /* 1.0 (i = 3) is normalized to 2 ^ FRAC_BITS */
        shift = i / 3;
        mod   = i % 3;
        scale_factor_modshift[i] = mod | (shift << 2);
    }

    /* scale factor multiply for layer 1 */
    for (i = 0; i < 15; i++) {
        int n, norm;
        n = i + 2;
        norm = ((INT64_C(1) << n) * FRAC_ONE) / ((1 << n) - 1);
        scale_factor_mult[i][0] = MULLx(norm, FIXR(1.0          * 2.0), FRAC_BITS);
        scale_factor_mult[i][1] = MULLx(norm, FIXR(0.7937005259 * 2.0), FRAC_BITS);
        scale_factor_mult[i][2] = MULLx(norm, FIXR(0.6299605249 * 2.0), FRAC_BITS);
        av_dlog(NULL, "%d: norm=%x s=%x %x %x\n", i, norm,
                scale_factor_mult[i][0],
                scale_factor_mult[i][1],
                scale_factor_mult[i][2]);
    }

    RENAME(ff_mpa_synth_init)(RENAME(ff_mpa_synth_window));

    /* huffman decode tables */
    offset = 0;
    for (i = 1; i < 16; i++) {
        const HuffTable *h = &mpa_huff_tables[i];
        int xsize, x, y;
        uint8_t  tmp_bits [512];
        uint16_t tmp_codes[512];

        memset(tmp_bits , 0, sizeof(tmp_bits ));
        memset(tmp_codes, 0, sizeof(tmp_codes));

        xsize = h->xsize;

        j = 0;
        for (x = 0; x < xsize; x++) {
            for (y = 0; y < xsize; y++) {
                tmp_bits [(x << 5) | y | ((x&&y)<<4)]= h->bits [j  ];
                tmp_codes[(x << 5) | y | ((x&&y)<<4)]= h->codes[j++];
            }
        }

        /* XXX: fail test */
        huff_vlc[i].table = huff_vlc_tables+offset;
        huff_vlc[i].table_allocated = huff_vlc_tables_sizes[i];
        init_vlc(&huff_vlc[i], 7, 512,
                 tmp_bits, 1, 1, tmp_codes, 2, 2,
                 INIT_VLC_USE_NEW_STATIC);
        offset += huff_vlc_tables_sizes[i];
    }
    assert(offset == FF_ARRAY_ELEMS(huff_vlc_tables));

    offset = 0;
    for (i = 0; i < 2; i++) {
        huff_quad_vlc[i].table = huff_quad_vlc_tables+offset;
        huff_quad_vlc[i].table_allocated = huff_quad_vlc_tables_sizes[i];
        init_vlc(&huff_quad_vlc[i], i == 0 ? 7 : 4, 16,
                 mpa_quad_bits[i], 1, 1, mpa_quad_codes[i], 1, 1,
                 INIT_VLC_USE_NEW_STATIC);
        offset += huff_quad_vlc_tables_sizes[i];
    }
    assert(offset == FF_ARRAY_ELEMS(huff_quad_vlc_tables));

    for (i = 0; i < 9; i++) {
        k = 0;
        for (j = 0; j < 22; j++) {
            band_index_long[i][j] = k;
            k += band_size_long[i][j];
        }
        band_index_long[i][22] = k;
    }

    /* compute n ^ (4/3) and store it in mantissa/exp format */

    mpegaudio_tableinit();

    for (i = 0; i < 4; i++) {
        if (ff_mpa_quant_bits[i] < 0) {
            for (j = 0; j < (1 << (-ff_mpa_quant_bits[i]+1)); j++) {
                int val1, val2, val3, steps;
                int val = j;
                steps   = ff_mpa_quant_steps[i];
                val1    = val % steps;
                val    /= steps;
                val2    = val % steps;
                val3    = val / steps;
                division_tabs[i][j] = val1 + (val2 << 4) + (val3 << 8);
            }
        }
    }


    for (i = 0; i < 7; i++) {
        float f;
        INTFLOAT v;
        if (i != 6) {
            f = tan((double)i * M_PI / 12.0);
            v = FIXR(f / (1.0 + f));
        } else {
            v = FIXR(1.0);
        }
        is_table[0][    i] = v;
        is_table[1][6 - i] = v;
    }
    /* invalid values */
    for (i = 7; i < 16; i++)
        is_table[0][i] = is_table[1][i] = 0.0;

    for (i = 0; i < 16; i++) {
        double f;
        int e, k;

        for (j = 0; j < 2; j++) {
            e = -(j + 1) * ((i + 1) >> 1);
            f = pow(2.0, e / 4.0);
            k = i & 1;
            is_table_lsf[j][k ^ 1][i] = FIXR(f);
            is_table_lsf[j][k    ][i] = FIXR(1.0);
            av_dlog(NULL, "is_table_lsf %d %d: %f %f\n",
                    i, j, (float) is_table_lsf[j][0][i],
                    (float) is_table_lsf[j][1][i]);
        }
    }

    for (i = 0; i < 8; i++) {
        float ci, cs, ca;
        ci = ci_table[i];
        cs = 1.0 / sqrt(1.0 + ci * ci);
        ca = cs * ci;
#if !CONFIG_FLOAT
        csa_table[i][0] = FIXHR(cs/4);
        csa_table[i][1] = FIXHR(ca/4);
        csa_table[i][2] = FIXHR(ca/4) + FIXHR(cs/4);
        csa_table[i][3] = FIXHR(ca/4) - FIXHR(cs/4);
#else
        csa_table[i][0] = cs;
        csa_table[i][1] = ca;
        csa_table[i][2] = ca + cs;
        csa_table[i][3] = ca - cs;
#endif
    }
<<<<<<< HEAD

    /* compute mdct windows */
    for (i = 0; i < 36; i++) {
        for (j = 0; j < 4; j++) {
            double d;

            if (j == 2 && i % 3 != 1)
                continue;

            d = sin(M_PI * (i + 0.5) / 36.0);
            if (j == 1) {
                if      (i >= 30) d = 0;
                else if (i >= 24) d = sin(M_PI * (i - 18 + 0.5) / 12.0);
                else if (i >= 18) d = 1;
            } else if (j == 3) {
                if      (i <   6) d = 0;
                else if (i <  12) d = sin(M_PI * (i -  6 + 0.5) / 12.0);
                else if (i <  18) d = 1;
            }
            //merge last stage of imdct into the window coefficients
            d *= 0.5 / cos(M_PI * (2 * i + 19) / 72);

            if (j == 2)
                mdct_win[j][i/3] = FIXHR((d / (1<<5)));
            else {
                int idx = i < 18 ? i : i + 2;
                mdct_win[j][idx] = FIXHR((d / (1<<5)));
            }
        }
    }

    /* NOTE: we do frequency inversion adter the MDCT by changing
        the sign of the right window coefs */
    for (j = 0; j < 4; j++) {
        for (i = 0; i < 40; i += 2) {
            mdct_win[j + 4][i    ] =  mdct_win[j][i    ];
            mdct_win[j + 4][i + 1] = -mdct_win[j][i + 1];
        }
    }
=======
>>>>>>> a67b8c86
}

static av_cold int decode_init(AVCodecContext * avctx)
{
    static int initialized_tables = 0;
    MPADecodeContext *s = avctx->priv_data;

    if (!initialized_tables) {
        decode_init_static();
        initialized_tables = 1;
    }

    s->avctx = avctx;

    ff_mpadsp_init(&s->mpadsp);

    avctx->sample_fmt= OUT_FMT;
    s->err_recognition = avctx->err_recognition;

    if (avctx->codec_id == CODEC_ID_MP3ADU)
        s->adu_mode = 1;

    avcodec_get_frame_defaults(&s->frame);
    avctx->coded_frame = &s->frame;

    return 0;
}

#define C3 FIXHR(0.86602540378443864676/2)
#define C4 FIXHR(0.70710678118654752439/2) //0.5 / cos(pi*(9)/36)
#define C5 FIXHR(0.51763809020504152469/2) //0.5 / cos(pi*(5)/36)
#define C6 FIXHR(1.93185165257813657349/4) //0.5 / cos(pi*(15)/36)

/* 12 points IMDCT. We compute it "by hand" by factorizing obvious
   cases. */
static void imdct12(INTFLOAT *out, INTFLOAT *in)
{
    INTFLOAT in0, in1, in2, in3, in4, in5, t1, t2;

    in0  = in[0*3];
    in1  = in[1*3] + in[0*3];
    in2  = in[2*3] + in[1*3];
    in3  = in[3*3] + in[2*3];
    in4  = in[4*3] + in[3*3];
    in5  = in[5*3] + in[4*3];
    in5 += in3;
    in3 += in1;

    in2  = MULH3(in2, C3, 2);
    in3  = MULH3(in3, C3, 4);

    t1   = in0 - in4;
    t2   = MULH3(in1 - in5, C4, 2);

    out[ 7] =
    out[10] = t1 + t2;
    out[ 1] =
    out[ 4] = t1 - t2;

    in0    += SHR(in4, 1);
    in4     = in0 + in2;
    in5    += 2*in1;
    in1     = MULH3(in5 + in3, C5, 1);
    out[ 8] =
    out[ 9] = in4 + in1;
    out[ 2] =
    out[ 3] = in4 - in1;

    in0    -= in2;
    in5     = MULH3(in5 - in3, C6, 2);
    out[ 0] =
    out[ 5] = in0 - in5;
    out[ 6] =
    out[11] = in0 + in5;
}

/* return the number of decoded frames */
static int mp_decode_layer1(MPADecodeContext *s)
{
    int bound, i, v, n, ch, j, mant;
    uint8_t allocation[MPA_MAX_CHANNELS][SBLIMIT];
    uint8_t scale_factors[MPA_MAX_CHANNELS][SBLIMIT];

    if (s->mode == MPA_JSTEREO)
        bound = (s->mode_ext + 1) * 4;
    else
        bound = SBLIMIT;

    /* allocation bits */
    for (i = 0; i < bound; i++) {
        for (ch = 0; ch < s->nb_channels; ch++) {
            allocation[ch][i] = get_bits(&s->gb, 4);
        }
    }
    for (i = bound; i < SBLIMIT; i++)
        allocation[0][i] = get_bits(&s->gb, 4);

    /* scale factors */
    for (i = 0; i < bound; i++) {
        for (ch = 0; ch < s->nb_channels; ch++) {
            if (allocation[ch][i])
                scale_factors[ch][i] = get_bits(&s->gb, 6);
        }
    }
    for (i = bound; i < SBLIMIT; i++) {
        if (allocation[0][i]) {
            scale_factors[0][i] = get_bits(&s->gb, 6);
            scale_factors[1][i] = get_bits(&s->gb, 6);
        }
    }

    /* compute samples */
    for (j = 0; j < 12; j++) {
        for (i = 0; i < bound; i++) {
            for (ch = 0; ch < s->nb_channels; ch++) {
                n = allocation[ch][i];
                if (n) {
                    mant = get_bits(&s->gb, n + 1);
                    v = l1_unscale(n, mant, scale_factors[ch][i]);
                } else {
                    v = 0;
                }
                s->sb_samples[ch][j][i] = v;
            }
        }
        for (i = bound; i < SBLIMIT; i++) {
            n = allocation[0][i];
            if (n) {
                mant = get_bits(&s->gb, n + 1);
                v = l1_unscale(n, mant, scale_factors[0][i]);
                s->sb_samples[0][j][i] = v;
                v = l1_unscale(n, mant, scale_factors[1][i]);
                s->sb_samples[1][j][i] = v;
            } else {
                s->sb_samples[0][j][i] = 0;
                s->sb_samples[1][j][i] = 0;
            }
        }
    }
    return 12;
}

static int mp_decode_layer2(MPADecodeContext *s)
{
    int sblimit; /* number of used subbands */
    const unsigned char *alloc_table;
    int table, bit_alloc_bits, i, j, ch, bound, v;
    unsigned char bit_alloc[MPA_MAX_CHANNELS][SBLIMIT];
    unsigned char scale_code[MPA_MAX_CHANNELS][SBLIMIT];
    unsigned char scale_factors[MPA_MAX_CHANNELS][SBLIMIT][3], *sf;
    int scale, qindex, bits, steps, k, l, m, b;

    /* select decoding table */
    table = ff_mpa_l2_select_table(s->bit_rate / 1000, s->nb_channels,
                                   s->sample_rate, s->lsf);
    sblimit     = ff_mpa_sblimit_table[table];
    alloc_table = ff_mpa_alloc_tables[table];

    if (s->mode == MPA_JSTEREO)
        bound = (s->mode_ext + 1) * 4;
    else
        bound = sblimit;

    av_dlog(s->avctx, "bound=%d sblimit=%d\n", bound, sblimit);

    /* sanity check */
    if (bound > sblimit)
        bound = sblimit;

    /* parse bit allocation */
    j = 0;
    for (i = 0; i < bound; i++) {
        bit_alloc_bits = alloc_table[j];
        for (ch = 0; ch < s->nb_channels; ch++)
            bit_alloc[ch][i] = get_bits(&s->gb, bit_alloc_bits);
        j += 1 << bit_alloc_bits;
    }
    for (i = bound; i < sblimit; i++) {
        bit_alloc_bits = alloc_table[j];
        v = get_bits(&s->gb, bit_alloc_bits);
        bit_alloc[0][i] = v;
        bit_alloc[1][i] = v;
        j += 1 << bit_alloc_bits;
    }

    /* scale codes */
    for (i = 0; i < sblimit; i++) {
        for (ch = 0; ch < s->nb_channels; ch++) {
            if (bit_alloc[ch][i])
                scale_code[ch][i] = get_bits(&s->gb, 2);
        }
    }

    /* scale factors */
    for (i = 0; i < sblimit; i++) {
        for (ch = 0; ch < s->nb_channels; ch++) {
            if (bit_alloc[ch][i]) {
                sf = scale_factors[ch][i];
                switch (scale_code[ch][i]) {
                default:
                case 0:
                    sf[0] = get_bits(&s->gb, 6);
                    sf[1] = get_bits(&s->gb, 6);
                    sf[2] = get_bits(&s->gb, 6);
                    break;
                case 2:
                    sf[0] = get_bits(&s->gb, 6);
                    sf[1] = sf[0];
                    sf[2] = sf[0];
                    break;
                case 1:
                    sf[0] = get_bits(&s->gb, 6);
                    sf[2] = get_bits(&s->gb, 6);
                    sf[1] = sf[0];
                    break;
                case 3:
                    sf[0] = get_bits(&s->gb, 6);
                    sf[2] = get_bits(&s->gb, 6);
                    sf[1] = sf[2];
                    break;
                }
            }
        }
    }

    /* samples */
    for (k = 0; k < 3; k++) {
        for (l = 0; l < 12; l += 3) {
            j = 0;
            for (i = 0; i < bound; i++) {
                bit_alloc_bits = alloc_table[j];
                for (ch = 0; ch < s->nb_channels; ch++) {
                    b = bit_alloc[ch][i];
                    if (b) {
                        scale = scale_factors[ch][i][k];
                        qindex = alloc_table[j+b];
                        bits = ff_mpa_quant_bits[qindex];
                        if (bits < 0) {
                            int v2;
                            /* 3 values at the same time */
                            v = get_bits(&s->gb, -bits);
                            v2 = division_tabs[qindex][v];
                            steps  = ff_mpa_quant_steps[qindex];

                            s->sb_samples[ch][k * 12 + l + 0][i] =
                                l2_unscale_group(steps,  v2       & 15, scale);
                            s->sb_samples[ch][k * 12 + l + 1][i] =
                                l2_unscale_group(steps, (v2 >> 4) & 15, scale);
                            s->sb_samples[ch][k * 12 + l + 2][i] =
                                l2_unscale_group(steps,  v2 >> 8      , scale);
                        } else {
                            for (m = 0; m < 3; m++) {
                                v = get_bits(&s->gb, bits);
                                v = l1_unscale(bits - 1, v, scale);
                                s->sb_samples[ch][k * 12 + l + m][i] = v;
                            }
                        }
                    } else {
                        s->sb_samples[ch][k * 12 + l + 0][i] = 0;
                        s->sb_samples[ch][k * 12 + l + 1][i] = 0;
                        s->sb_samples[ch][k * 12 + l + 2][i] = 0;
                    }
                }
                /* next subband in alloc table */
                j += 1 << bit_alloc_bits;
            }
            /* XXX: find a way to avoid this duplication of code */
            for (i = bound; i < sblimit; i++) {
                bit_alloc_bits = alloc_table[j];
                b = bit_alloc[0][i];
                if (b) {
                    int mant, scale0, scale1;
                    scale0 = scale_factors[0][i][k];
                    scale1 = scale_factors[1][i][k];
                    qindex = alloc_table[j+b];
                    bits = ff_mpa_quant_bits[qindex];
                    if (bits < 0) {
                        /* 3 values at the same time */
                        v = get_bits(&s->gb, -bits);
                        steps = ff_mpa_quant_steps[qindex];
                        mant = v % steps;
                        v = v / steps;
                        s->sb_samples[0][k * 12 + l + 0][i] =
                            l2_unscale_group(steps, mant, scale0);
                        s->sb_samples[1][k * 12 + l + 0][i] =
                            l2_unscale_group(steps, mant, scale1);
                        mant = v % steps;
                        v = v / steps;
                        s->sb_samples[0][k * 12 + l + 1][i] =
                            l2_unscale_group(steps, mant, scale0);
                        s->sb_samples[1][k * 12 + l + 1][i] =
                            l2_unscale_group(steps, mant, scale1);
                        s->sb_samples[0][k * 12 + l + 2][i] =
                            l2_unscale_group(steps, v, scale0);
                        s->sb_samples[1][k * 12 + l + 2][i] =
                            l2_unscale_group(steps, v, scale1);
                    } else {
                        for (m = 0; m < 3; m++) {
                            mant = get_bits(&s->gb, bits);
                            s->sb_samples[0][k * 12 + l + m][i] =
                                l1_unscale(bits - 1, mant, scale0);
                            s->sb_samples[1][k * 12 + l + m][i] =
                                l1_unscale(bits - 1, mant, scale1);
                        }
                    }
                } else {
                    s->sb_samples[0][k * 12 + l + 0][i] = 0;
                    s->sb_samples[0][k * 12 + l + 1][i] = 0;
                    s->sb_samples[0][k * 12 + l + 2][i] = 0;
                    s->sb_samples[1][k * 12 + l + 0][i] = 0;
                    s->sb_samples[1][k * 12 + l + 1][i] = 0;
                    s->sb_samples[1][k * 12 + l + 2][i] = 0;
                }
                /* next subband in alloc table */
                j += 1 << bit_alloc_bits;
            }
            /* fill remaining samples to zero */
            for (i = sblimit; i < SBLIMIT; i++) {
                for (ch = 0; ch < s->nb_channels; ch++) {
                    s->sb_samples[ch][k * 12 + l + 0][i] = 0;
                    s->sb_samples[ch][k * 12 + l + 1][i] = 0;
                    s->sb_samples[ch][k * 12 + l + 2][i] = 0;
                }
            }
        }
    }
    return 3 * 12;
}

#define SPLIT(dst,sf,n)             \
    if (n == 3) {                   \
        int m = (sf * 171) >> 9;    \
        dst   = sf - 3 * m;         \
        sf    = m;                  \
    } else if (n == 4) {            \
        dst  = sf & 3;              \
        sf >>= 2;                   \
    } else if (n == 5) {            \
        int m = (sf * 205) >> 10;   \
        dst   = sf - 5 * m;         \
        sf    = m;                  \
    } else if (n == 6) {            \
        int m = (sf * 171) >> 10;   \
        dst   = sf - 6 * m;         \
        sf    = m;                  \
    } else {                        \
        dst = 0;                    \
    }

static av_always_inline void lsf_sf_expand(int *slen, int sf, int n1, int n2,
                                           int n3)
{
    SPLIT(slen[3], sf, n3)
    SPLIT(slen[2], sf, n2)
    SPLIT(slen[1], sf, n1)
    slen[0] = sf;
}

static void exponents_from_scale_factors(MPADecodeContext *s, GranuleDef *g,
                                         int16_t *exponents)
{
    const uint8_t *bstab, *pretab;
    int len, i, j, k, l, v0, shift, gain, gains[3];
    int16_t *exp_ptr;

    exp_ptr = exponents;
    gain    = g->global_gain - 210;
    shift   = g->scalefac_scale + 1;

    bstab  = band_size_long[s->sample_rate_index];
    pretab = mpa_pretab[g->preflag];
    for (i = 0; i < g->long_end; i++) {
        v0 = gain - ((g->scale_factors[i] + pretab[i]) << shift) + 400;
        len = bstab[i];
        for (j = len; j > 0; j--)
            *exp_ptr++ = v0;
    }

    if (g->short_start < 13) {
        bstab    = band_size_short[s->sample_rate_index];
        gains[0] = gain - (g->subblock_gain[0] << 3);
        gains[1] = gain - (g->subblock_gain[1] << 3);
        gains[2] = gain - (g->subblock_gain[2] << 3);
        k        = g->long_end;
        for (i = g->short_start; i < 13; i++) {
            len = bstab[i];
            for (l = 0; l < 3; l++) {
                v0 = gains[l] - (g->scale_factors[k++] << shift) + 400;
                for (j = len; j > 0; j--)
                    *exp_ptr++ = v0;
            }
        }
    }
}

/* handle n = 0 too */
static inline int get_bitsz(GetBitContext *s, int n)
{
    return n ? get_bits(s, n) : 0;
}


static void switch_buffer(MPADecodeContext *s, int *pos, int *end_pos,
                          int *end_pos2)
{
    if (s->in_gb.buffer && *pos >= s->gb.size_in_bits) {
        s->gb           = s->in_gb;
        s->in_gb.buffer = NULL;
        assert((get_bits_count(&s->gb) & 7) == 0);
        skip_bits_long(&s->gb, *pos - *end_pos);
        *end_pos2 =
        *end_pos  = *end_pos2 + get_bits_count(&s->gb) - *pos;
        *pos      = get_bits_count(&s->gb);
    }
}

/* Following is a optimized code for
            INTFLOAT v = *src
            if(get_bits1(&s->gb))
                v = -v;
            *dst = v;
*/
#if CONFIG_FLOAT
#define READ_FLIP_SIGN(dst,src)                     \
    v = AV_RN32A(src) ^ (get_bits1(&s->gb) << 31);  \
    AV_WN32A(dst, v);
#else
#define READ_FLIP_SIGN(dst,src)     \
    v      = -get_bits1(&s->gb);    \
    *(dst) = (*(src) ^ v) - v;
#endif

static int huffman_decode(MPADecodeContext *s, GranuleDef *g,
                          int16_t *exponents, int end_pos2)
{
    int s_index;
    int i;
    int last_pos, bits_left;
    VLC *vlc;
    int end_pos = FFMIN(end_pos2, s->gb.size_in_bits);

    /* low frequencies (called big values) */
    s_index = 0;
    for (i = 0; i < 3; i++) {
        int j, k, l, linbits;
        j = g->region_size[i];
        if (j == 0)
            continue;
        /* select vlc table */
        k       = g->table_select[i];
        l       = mpa_huff_data[k][0];
        linbits = mpa_huff_data[k][1];
        vlc     = &huff_vlc[l];

        if (!l) {
            memset(&g->sb_hybrid[s_index], 0, sizeof(*g->sb_hybrid) * 2 * j);
            s_index += 2 * j;
            continue;
        }

        /* read huffcode and compute each couple */
        for (; j > 0; j--) {
            int exponent, x, y;
            int v;
            int pos = get_bits_count(&s->gb);

            if (pos >= end_pos){
//                av_log(NULL, AV_LOG_ERROR, "pos: %d %d %d %d\n", pos, end_pos, end_pos2, s_index);
                switch_buffer(s, &pos, &end_pos, &end_pos2);
//                av_log(NULL, AV_LOG_ERROR, "new pos: %d %d\n", pos, end_pos);
                if (pos >= end_pos)
                    break;
            }
            y = get_vlc2(&s->gb, vlc->table, 7, 3);

            if (!y) {
                g->sb_hybrid[s_index  ] =
                g->sb_hybrid[s_index+1] = 0;
                s_index += 2;
                continue;
            }

            exponent= exponents[s_index];

            av_dlog(s->avctx, "region=%d n=%d x=%d y=%d exp=%d\n",
                    i, g->region_size[i] - j, x, y, exponent);
            if (y & 16) {
                x = y >> 5;
                y = y & 0x0f;
                if (x < 15) {
                    READ_FLIP_SIGN(g->sb_hybrid + s_index, RENAME(expval_table)[exponent] + x)
                } else {
                    x += get_bitsz(&s->gb, linbits);
                    v  = l3_unscale(x, exponent);
                    if (get_bits1(&s->gb))
                        v = -v;
                    g->sb_hybrid[s_index] = v;
                }
                if (y < 15) {
                    READ_FLIP_SIGN(g->sb_hybrid + s_index + 1, RENAME(expval_table)[exponent] + y)
                } else {
                    y += get_bitsz(&s->gb, linbits);
                    v  = l3_unscale(y, exponent);
                    if (get_bits1(&s->gb))
                        v = -v;
                    g->sb_hybrid[s_index+1] = v;
                }
            } else {
                x = y >> 5;
                y = y & 0x0f;
                x += y;
                if (x < 15) {
                    READ_FLIP_SIGN(g->sb_hybrid + s_index + !!y, RENAME(expval_table)[exponent] + x)
                } else {
                    x += get_bitsz(&s->gb, linbits);
                    v  = l3_unscale(x, exponent);
                    if (get_bits1(&s->gb))
                        v = -v;
                    g->sb_hybrid[s_index+!!y] = v;
                }
                g->sb_hybrid[s_index + !y] = 0;
            }
            s_index += 2;
        }
    }

    /* high frequencies */
    vlc = &huff_quad_vlc[g->count1table_select];
    last_pos = 0;
    while (s_index <= 572) {
        int pos, code;
        pos = get_bits_count(&s->gb);
        if (pos >= end_pos) {
            if (pos > end_pos2 && last_pos) {
                /* some encoders generate an incorrect size for this
                   part. We must go back into the data */
                s_index -= 4;
                skip_bits_long(&s->gb, last_pos - pos);
                av_log(s->avctx, AV_LOG_INFO, "overread, skip %d enddists: %d %d\n", last_pos - pos, end_pos-pos, end_pos2-pos);
                if(s->err_recognition & (AV_EF_BITSTREAM|AV_EF_COMPLIANT))
                    s_index=0;
                break;
            }
//                av_log(NULL, AV_LOG_ERROR, "pos2: %d %d %d %d\n", pos, end_pos, end_pos2, s_index);
            switch_buffer(s, &pos, &end_pos, &end_pos2);
//                av_log(NULL, AV_LOG_ERROR, "new pos2: %d %d %d\n", pos, end_pos, s_index);
            if (pos >= end_pos)
                break;
        }
        last_pos = pos;

        code = get_vlc2(&s->gb, vlc->table, vlc->bits, 1);
        av_dlog(s->avctx, "t=%d code=%d\n", g->count1table_select, code);
        g->sb_hybrid[s_index+0] =
        g->sb_hybrid[s_index+1] =
        g->sb_hybrid[s_index+2] =
        g->sb_hybrid[s_index+3] = 0;
        while (code) {
            static const int idxtab[16] = { 3,3,2,2,1,1,1,1,0,0,0,0,0,0,0,0 };
            int v;
            int pos = s_index + idxtab[code];
            code   ^= 8 >> idxtab[code];
            READ_FLIP_SIGN(g->sb_hybrid + pos, RENAME(exp_table)+exponents[pos])
        }
        s_index += 4;
    }
    /* skip extension bits */
    bits_left = end_pos2 - get_bits_count(&s->gb);
//av_log(NULL, AV_LOG_ERROR, "left:%d buf:%p\n", bits_left, s->in_gb.buffer);
    if (bits_left < 0 && (s->err_recognition & (AV_EF_BITSTREAM|AV_EF_COMPLIANT))) {
        av_log(s->avctx, AV_LOG_ERROR, "bits_left=%d\n", bits_left);
        s_index=0;
    } else if (bits_left > 0 && (s->err_recognition & (AV_EF_BITSTREAM|AV_EF_AGGRESSIVE))) {
        av_log(s->avctx, AV_LOG_ERROR, "bits_left=%d\n", bits_left);
        s_index = 0;
    }
    memset(&g->sb_hybrid[s_index], 0, sizeof(*g->sb_hybrid) * (576 - s_index));
    skip_bits_long(&s->gb, bits_left);

    i = get_bits_count(&s->gb);
    switch_buffer(s, &i, &end_pos, &end_pos2);

    return 0;
}

/* Reorder short blocks from bitstream order to interleaved order. It
   would be faster to do it in parsing, but the code would be far more
   complicated */
static void reorder_block(MPADecodeContext *s, GranuleDef *g)
{
    int i, j, len;
    INTFLOAT *ptr, *dst, *ptr1;
    INTFLOAT tmp[576];

    if (g->block_type != 2)
        return;

    if (g->switch_point) {
        if (s->sample_rate_index != 8)
            ptr = g->sb_hybrid + 36;
        else
            ptr = g->sb_hybrid + 48;
    } else {
        ptr = g->sb_hybrid;
    }

    for (i = g->short_start; i < 13; i++) {
        len  = band_size_short[s->sample_rate_index][i];
        ptr1 = ptr;
        dst  = tmp;
        for (j = len; j > 0; j--) {
            *dst++ = ptr[0*len];
            *dst++ = ptr[1*len];
            *dst++ = ptr[2*len];
            ptr++;
        }
        ptr += 2 * len;
        memcpy(ptr1, tmp, len * 3 * sizeof(*ptr1));
    }
}

#define ISQRT2 FIXR(0.70710678118654752440)

static void compute_stereo(MPADecodeContext *s, GranuleDef *g0, GranuleDef *g1)
{
    int i, j, k, l;
    int sf_max, sf, len, non_zero_found;
    INTFLOAT (*is_tab)[16], *tab0, *tab1, tmp0, tmp1, v1, v2;
    int non_zero_found_short[3];

    /* intensity stereo */
    if (s->mode_ext & MODE_EXT_I_STEREO) {
        if (!s->lsf) {
            is_tab = is_table;
            sf_max = 7;
        } else {
            is_tab = is_table_lsf[g1->scalefac_compress & 1];
            sf_max = 16;
        }

        tab0 = g0->sb_hybrid + 576;
        tab1 = g1->sb_hybrid + 576;

        non_zero_found_short[0] = 0;
        non_zero_found_short[1] = 0;
        non_zero_found_short[2] = 0;
        k = (13 - g1->short_start) * 3 + g1->long_end - 3;
        for (i = 12; i >= g1->short_start; i--) {
            /* for last band, use previous scale factor */
            if (i != 11)
                k -= 3;
            len = band_size_short[s->sample_rate_index][i];
            for (l = 2; l >= 0; l--) {
                tab0 -= len;
                tab1 -= len;
                if (!non_zero_found_short[l]) {
                    /* test if non zero band. if so, stop doing i-stereo */
                    for (j = 0; j < len; j++) {
                        if (tab1[j] != 0) {
                            non_zero_found_short[l] = 1;
                            goto found1;
                        }
                    }
                    sf = g1->scale_factors[k + l];
                    if (sf >= sf_max)
                        goto found1;

                    v1 = is_tab[0][sf];
                    v2 = is_tab[1][sf];
                    for (j = 0; j < len; j++) {
                        tmp0    = tab0[j];
                        tab0[j] = MULLx(tmp0, v1, FRAC_BITS);
                        tab1[j] = MULLx(tmp0, v2, FRAC_BITS);
                    }
                } else {
found1:
                    if (s->mode_ext & MODE_EXT_MS_STEREO) {
                        /* lower part of the spectrum : do ms stereo
                           if enabled */
                        for (j = 0; j < len; j++) {
                            tmp0    = tab0[j];
                            tmp1    = tab1[j];
                            tab0[j] = MULLx(tmp0 + tmp1, ISQRT2, FRAC_BITS);
                            tab1[j] = MULLx(tmp0 - tmp1, ISQRT2, FRAC_BITS);
                        }
                    }
                }
            }
        }

        non_zero_found = non_zero_found_short[0] |
                         non_zero_found_short[1] |
                         non_zero_found_short[2];

        for (i = g1->long_end - 1;i >= 0;i--) {
            len   = band_size_long[s->sample_rate_index][i];
            tab0 -= len;
            tab1 -= len;
            /* test if non zero band. if so, stop doing i-stereo */
            if (!non_zero_found) {
                for (j = 0; j < len; j++) {
                    if (tab1[j] != 0) {
                        non_zero_found = 1;
                        goto found2;
                    }
                }
                /* for last band, use previous scale factor */
                k  = (i == 21) ? 20 : i;
                sf = g1->scale_factors[k];
                if (sf >= sf_max)
                    goto found2;
                v1 = is_tab[0][sf];
                v2 = is_tab[1][sf];
                for (j = 0; j < len; j++) {
                    tmp0    = tab0[j];
                    tab0[j] = MULLx(tmp0, v1, FRAC_BITS);
                    tab1[j] = MULLx(tmp0, v2, FRAC_BITS);
                }
            } else {
found2:
                if (s->mode_ext & MODE_EXT_MS_STEREO) {
                    /* lower part of the spectrum : do ms stereo
                       if enabled */
                    for (j = 0; j < len; j++) {
                        tmp0    = tab0[j];
                        tmp1    = tab1[j];
                        tab0[j] = MULLx(tmp0 + tmp1, ISQRT2, FRAC_BITS);
                        tab1[j] = MULLx(tmp0 - tmp1, ISQRT2, FRAC_BITS);
                    }
                }
            }
        }
    } else if (s->mode_ext & MODE_EXT_MS_STEREO) {
        /* ms stereo ONLY */
        /* NOTE: the 1/sqrt(2) normalization factor is included in the
           global gain */
        tab0 = g0->sb_hybrid;
        tab1 = g1->sb_hybrid;
        for (i = 0; i < 576; i++) {
            tmp0    = tab0[i];
            tmp1    = tab1[i];
            tab0[i] = tmp0 + tmp1;
            tab1[i] = tmp0 - tmp1;
        }
    }
}

#if CONFIG_FLOAT
#define AA(j) do {                                                      \
        float tmp0 = ptr[-1-j];                                         \
        float tmp1 = ptr[   j];                                         \
        ptr[-1-j] = tmp0 * csa_table[j][0] - tmp1 * csa_table[j][1];    \
        ptr[   j] = tmp0 * csa_table[j][1] + tmp1 * csa_table[j][0];    \
    } while (0)
#else
#define AA(j) do {                                              \
        int tmp0 = ptr[-1-j];                                   \
        int tmp1 = ptr[   j];                                   \
        int tmp2 = MULH(tmp0 + tmp1, csa_table[j][0]);          \
        ptr[-1-j] = 4 * (tmp2 - MULH(tmp1, csa_table[j][2]));   \
        ptr[   j] = 4 * (tmp2 + MULH(tmp0, csa_table[j][3]));   \
    } while (0)
#endif

static void compute_antialias(MPADecodeContext *s, GranuleDef *g)
{
    INTFLOAT *ptr;
    int n, i;

    /* we antialias only "long" bands */
    if (g->block_type == 2) {
        if (!g->switch_point)
            return;
        /* XXX: check this for 8000Hz case */
        n = 1;
    } else {
        n = SBLIMIT - 1;
    }

    ptr = g->sb_hybrid + 18;
    for (i = n; i > 0; i--) {
        AA(0);
        AA(1);
        AA(2);
        AA(3);
        AA(4);
        AA(5);
        AA(6);
        AA(7);

        ptr += 18;
    }
}

static void compute_imdct(MPADecodeContext *s, GranuleDef *g,
                          INTFLOAT *sb_samples, INTFLOAT *mdct_buf)
{
    INTFLOAT *win, *out_ptr, *ptr, *buf, *ptr1;
    INTFLOAT out2[12];
    int i, j, mdct_long_end, sblimit;

    /* find last non zero block */
    ptr  = g->sb_hybrid + 576;
    ptr1 = g->sb_hybrid + 2 * 18;
    while (ptr >= ptr1) {
        int32_t *p;
        ptr -= 6;
        p    = (int32_t*)ptr;
        if (p[0] | p[1] | p[2] | p[3] | p[4] | p[5])
            break;
    }
    sblimit = ((ptr - g->sb_hybrid) / 18) + 1;

    if (g->block_type == 2) {
        /* XXX: check for 8000 Hz */
        if (g->switch_point)
            mdct_long_end = 2;
        else
            mdct_long_end = 0;
    } else {
        mdct_long_end = sblimit;
    }

<<<<<<< HEAD
    buf = mdct_buf;
    ptr = g->sb_hybrid;
    for (j = 0; j < mdct_long_end; j++) {
        int win_idx = (g->switch_point && j < 2) ? 0 : g->block_type;
        /* apply window & overlap with previous buffer */
        out_ptr = sb_samples + j;
        /* select window */
        win = mdct_win[win_idx + (4 & -(j & 1))];
        s->mpadsp.RENAME(imdct36)(out_ptr, buf, ptr, win);
        out_ptr += 18 * SBLIMIT;
        ptr     += 18;
        buf     += 18;
    }
=======
    s->mpadsp.RENAME(imdct36_blocks)(sb_samples, mdct_buf, g->sb_hybrid,
                                     mdct_long_end, g->switch_point,
                                     g->block_type);

    buf = mdct_buf + 4*18*(mdct_long_end >> 2) + (mdct_long_end & 3);
    ptr = g->sb_hybrid + 18 * mdct_long_end;

>>>>>>> a67b8c86
    for (j = mdct_long_end; j < sblimit; j++) {
        /* select frequency inversion */
        win     = RENAME(ff_mdct_win)[2 + (4  & -(j & 1))];
        out_ptr = sb_samples + j;

        for (i = 0; i < 6; i++) {
            *out_ptr = buf[4*i];
            out_ptr += SBLIMIT;
        }
        imdct12(out2, ptr + 0);
        for (i = 0; i < 6; i++) {
            *out_ptr     = MULH3(out2[i    ], win[i    ], 1) + buf[4*(i + 6*1)];
            buf[4*(i + 6*2)] = MULH3(out2[i + 6], win[i + 6], 1);
            out_ptr += SBLIMIT;
        }
        imdct12(out2, ptr + 1);
        for (i = 0; i < 6; i++) {
            *out_ptr     = MULH3(out2[i    ], win[i    ], 1) + buf[4*(i + 6*2)];
            buf[4*(i + 6*0)] = MULH3(out2[i + 6], win[i + 6], 1);
            out_ptr += SBLIMIT;
        }
        imdct12(out2, ptr + 2);
        for (i = 0; i < 6; i++) {
            buf[4*(i + 6*0)] = MULH3(out2[i    ], win[i    ], 1) + buf[4*(i + 6*0)];
            buf[4*(i + 6*1)] = MULH3(out2[i + 6], win[i + 6], 1);
            buf[4*(i + 6*2)] = 0;
        }
        ptr += 18;
        buf += (j&3) != 3 ? 1 : (4*18-3);
    }
    /* zero bands */
    for (j = sblimit; j < SBLIMIT; j++) {
        /* overlap */
        out_ptr = sb_samples + j;
        for (i = 0; i < 18; i++) {
            *out_ptr = buf[4*i];
            buf[4*i]   = 0;
            out_ptr += SBLIMIT;
        }
        buf += (j&3) != 3 ? 1 : (4*18-3);
    }
}

/* main layer3 decoding function */
static int mp_decode_layer3(MPADecodeContext *s)
{
    int nb_granules, main_data_begin;
    int gr, ch, blocksplit_flag, i, j, k, n, bits_pos;
    GranuleDef *g;
    int16_t exponents[576]; //FIXME try INTFLOAT

    /* read side info */
    if (s->lsf) {
        main_data_begin = get_bits(&s->gb, 8);
        skip_bits(&s->gb, s->nb_channels);
        nb_granules = 1;
    } else {
        main_data_begin = get_bits(&s->gb, 9);
        if (s->nb_channels == 2)
            skip_bits(&s->gb, 3);
        else
            skip_bits(&s->gb, 5);
        nb_granules = 2;
        for (ch = 0; ch < s->nb_channels; ch++) {
            s->granules[ch][0].scfsi = 0;/* all scale factors are transmitted */
            s->granules[ch][1].scfsi = get_bits(&s->gb, 4);
        }
    }

    for (gr = 0; gr < nb_granules; gr++) {
        for (ch = 0; ch < s->nb_channels; ch++) {
            av_dlog(s->avctx, "gr=%d ch=%d: side_info\n", gr, ch);
            g = &s->granules[ch][gr];
            g->part2_3_length = get_bits(&s->gb, 12);
            g->big_values     = get_bits(&s->gb,  9);
            if (g->big_values > 288) {
                av_log(s->avctx, AV_LOG_ERROR, "big_values too big\n");
                return AVERROR_INVALIDDATA;
            }

            g->global_gain = get_bits(&s->gb, 8);
            /* if MS stereo only is selected, we precompute the
               1/sqrt(2) renormalization factor */
            if ((s->mode_ext & (MODE_EXT_MS_STEREO | MODE_EXT_I_STEREO)) ==
                MODE_EXT_MS_STEREO)
                g->global_gain -= 2;
            if (s->lsf)
                g->scalefac_compress = get_bits(&s->gb, 9);
            else
                g->scalefac_compress = get_bits(&s->gb, 4);
            blocksplit_flag = get_bits1(&s->gb);
            if (blocksplit_flag) {
                g->block_type = get_bits(&s->gb, 2);
                if (g->block_type == 0) {
                    av_log(s->avctx, AV_LOG_ERROR, "invalid block type\n");
                    return AVERROR_INVALIDDATA;
                }
                g->switch_point = get_bits1(&s->gb);
                for (i = 0; i < 2; i++)
                    g->table_select[i] = get_bits(&s->gb, 5);
                for (i = 0; i < 3; i++)
                    g->subblock_gain[i] = get_bits(&s->gb, 3);
                ff_init_short_region(s, g);
            } else {
                int region_address1, region_address2;
                g->block_type = 0;
                g->switch_point = 0;
                for (i = 0; i < 3; i++)
                    g->table_select[i] = get_bits(&s->gb, 5);
                /* compute huffman coded region sizes */
                region_address1 = get_bits(&s->gb, 4);
                region_address2 = get_bits(&s->gb, 3);
                av_dlog(s->avctx, "region1=%d region2=%d\n",
                        region_address1, region_address2);
                ff_init_long_region(s, g, region_address1, region_address2);
            }
            ff_region_offset2size(g);
            ff_compute_band_indexes(s, g);

            g->preflag = 0;
            if (!s->lsf)
                g->preflag = get_bits1(&s->gb);
            g->scalefac_scale     = get_bits1(&s->gb);
            g->count1table_select = get_bits1(&s->gb);
            av_dlog(s->avctx, "block_type=%d switch_point=%d\n",
                    g->block_type, g->switch_point);
        }
    }

    if (!s->adu_mode) {
        int skip;
        const uint8_t *ptr = s->gb.buffer + (get_bits_count(&s->gb)>>3);
        assert((get_bits_count(&s->gb) & 7) == 0);
        /* now we get bits from the main_data_begin offset */
        av_dlog(s->avctx, "seekback: %d\n", main_data_begin);
    //av_log(NULL, AV_LOG_ERROR, "backstep:%d, lastbuf:%d\n", main_data_begin, s->last_buf_size);

        memcpy(s->last_buf + s->last_buf_size, ptr, EXTRABYTES);
        s->in_gb = s->gb;
        init_get_bits(&s->gb, s->last_buf, s->last_buf_size*8);
#if !UNCHECKED_BITSTREAM_READER
        s->gb.size_in_bits_plus8 += EXTRABYTES * 8;
#endif
        skip_bits_long(&s->gb, 8*(s->last_buf_size - main_data_begin));
    }

    for (gr = 0; gr < nb_granules; gr++) {
        for (ch = 0; ch < s->nb_channels; ch++) {
            g = &s->granules[ch][gr];
            if (get_bits_count(&s->gb) < 0) {
                av_log(s->avctx, AV_LOG_DEBUG, "mdb:%d, lastbuf:%d skipping granule %d\n",
                       main_data_begin, s->last_buf_size, gr);
                skip_bits_long(&s->gb, g->part2_3_length);
                memset(g->sb_hybrid, 0, sizeof(g->sb_hybrid));
                if (get_bits_count(&s->gb) >= s->gb.size_in_bits && s->in_gb.buffer) {
                    skip_bits_long(&s->in_gb, get_bits_count(&s->gb) - s->gb.size_in_bits);
                    s->gb           = s->in_gb;
                    s->in_gb.buffer = NULL;
                }
                continue;
            }

            bits_pos = get_bits_count(&s->gb);

            if (!s->lsf) {
                uint8_t *sc;
                int slen, slen1, slen2;

                /* MPEG1 scale factors */
                slen1 = slen_table[0][g->scalefac_compress];
                slen2 = slen_table[1][g->scalefac_compress];
                av_dlog(s->avctx, "slen1=%d slen2=%d\n", slen1, slen2);
                if (g->block_type == 2) {
                    n = g->switch_point ? 17 : 18;
                    j = 0;
                    if (slen1) {
                        for (i = 0; i < n; i++)
                            g->scale_factors[j++] = get_bits(&s->gb, slen1);
                    } else {
                        for (i = 0; i < n; i++)
                            g->scale_factors[j++] = 0;
                    }
                    if (slen2) {
                        for (i = 0; i < 18; i++)
                            g->scale_factors[j++] = get_bits(&s->gb, slen2);
                        for (i = 0; i < 3; i++)
                            g->scale_factors[j++] = 0;
                    } else {
                        for (i = 0; i < 21; i++)
                            g->scale_factors[j++] = 0;
                    }
                } else {
                    sc = s->granules[ch][0].scale_factors;
                    j = 0;
                    for (k = 0; k < 4; k++) {
                        n = k == 0 ? 6 : 5;
                        if ((g->scfsi & (0x8 >> k)) == 0) {
                            slen = (k < 2) ? slen1 : slen2;
                            if (slen) {
                                for (i = 0; i < n; i++)
                                    g->scale_factors[j++] = get_bits(&s->gb, slen);
                            } else {
                                for (i = 0; i < n; i++)
                                    g->scale_factors[j++] = 0;
                            }
                        } else {
                            /* simply copy from last granule */
                            for (i = 0; i < n; i++) {
                                g->scale_factors[j] = sc[j];
                                j++;
                            }
                        }
                    }
                    g->scale_factors[j++] = 0;
                }
            } else {
                int tindex, tindex2, slen[4], sl, sf;

                /* LSF scale factors */
                if (g->block_type == 2)
                    tindex = g->switch_point ? 2 : 1;
                else
                    tindex = 0;

                sf = g->scalefac_compress;
                if ((s->mode_ext & MODE_EXT_I_STEREO) && ch == 1) {
                    /* intensity stereo case */
                    sf >>= 1;
                    if (sf < 180) {
                        lsf_sf_expand(slen, sf, 6, 6, 0);
                        tindex2 = 3;
                    } else if (sf < 244) {
                        lsf_sf_expand(slen, sf - 180, 4, 4, 0);
                        tindex2 = 4;
                    } else {
                        lsf_sf_expand(slen, sf - 244, 3, 0, 0);
                        tindex2 = 5;
                    }
                } else {
                    /* normal case */
                    if (sf < 400) {
                        lsf_sf_expand(slen, sf, 5, 4, 4);
                        tindex2 = 0;
                    } else if (sf < 500) {
                        lsf_sf_expand(slen, sf - 400, 5, 4, 0);
                        tindex2 = 1;
                    } else {
                        lsf_sf_expand(slen, sf - 500, 3, 0, 0);
                        tindex2 = 2;
                        g->preflag = 1;
                    }
                }

                j = 0;
                for (k = 0; k < 4; k++) {
                    n  = lsf_nsf_table[tindex2][tindex][k];
                    sl = slen[k];
                    if (sl) {
                        for (i = 0; i < n; i++)
                            g->scale_factors[j++] = get_bits(&s->gb, sl);
                    } else {
                        for (i = 0; i < n; i++)
                            g->scale_factors[j++] = 0;
                    }
                }
                /* XXX: should compute exact size */
                for (; j < 40; j++)
                    g->scale_factors[j] = 0;
            }

            exponents_from_scale_factors(s, g, exponents);

            /* read Huffman coded residue */
            huffman_decode(s, g, exponents, bits_pos + g->part2_3_length);
        } /* ch */

        if (s->nb_channels == 2)
            compute_stereo(s, &s->granules[0][gr], &s->granules[1][gr]);

        for (ch = 0; ch < s->nb_channels; ch++) {
            g = &s->granules[ch][gr];

            reorder_block(s, g);
            compute_antialias(s, g);
            compute_imdct(s, g, &s->sb_samples[ch][18 * gr][0], s->mdct_buf[ch]);
        }
    } /* gr */
    if (get_bits_count(&s->gb) < 0)
        skip_bits_long(&s->gb, -get_bits_count(&s->gb));
    return nb_granules * 18;
}

static int mp_decode_frame(MPADecodeContext *s, OUT_INT *samples,
                           const uint8_t *buf, int buf_size)
{
    int i, nb_frames, ch, ret;
    OUT_INT *samples_ptr;

    init_get_bits(&s->gb, buf + HEADER_SIZE, (buf_size - HEADER_SIZE) * 8);

    /* skip error protection field */
    if (s->error_protection)
        skip_bits(&s->gb, 16);

    switch(s->layer) {
    case 1:
        s->avctx->frame_size = 384;
        nb_frames = mp_decode_layer1(s);
        break;
    case 2:
        s->avctx->frame_size = 1152;
        nb_frames = mp_decode_layer2(s);
        break;
    case 3:
        s->avctx->frame_size = s->lsf ? 576 : 1152;
    default:
        nb_frames = mp_decode_layer3(s);

        s->last_buf_size=0;
        if (s->in_gb.buffer) {
            align_get_bits(&s->gb);
            i = get_bits_left(&s->gb)>>3;
            if (i >= 0 && i <= BACKSTEP_SIZE) {
                memmove(s->last_buf, s->gb.buffer + (get_bits_count(&s->gb)>>3), i);
                s->last_buf_size=i;
            } else
                av_log(s->avctx, AV_LOG_ERROR, "invalid old backstep %d\n", i);
            s->gb           = s->in_gb;
            s->in_gb.buffer = NULL;
        }

        align_get_bits(&s->gb);
        assert((get_bits_count(&s->gb) & 7) == 0);
        i = get_bits_left(&s->gb) >> 3;

        if (i < 0 || i > BACKSTEP_SIZE || nb_frames < 0) {
            if (i < 0)
                av_log(s->avctx, AV_LOG_ERROR, "invalid new backstep %d\n", i);
            i = FFMIN(BACKSTEP_SIZE, buf_size - HEADER_SIZE);
        }
        assert(i <= buf_size - HEADER_SIZE && i >= 0);
        memcpy(s->last_buf + s->last_buf_size, s->gb.buffer + buf_size - HEADER_SIZE - i, i);
        s->last_buf_size += i;
    }

    /* get output buffer */
    if (!samples) {
        s->frame.nb_samples = s->avctx->frame_size;
        if ((ret = s->avctx->get_buffer(s->avctx, &s->frame)) < 0) {
            av_log(s->avctx, AV_LOG_ERROR, "get_buffer() failed\n");
            return ret;
        }
        samples = (OUT_INT *)s->frame.data[0];
    }

    /* apply the synthesis filter */
    for (ch = 0; ch < s->nb_channels; ch++) {
        samples_ptr = samples + ch;
        for (i = 0; i < nb_frames; i++) {
            RENAME(ff_mpa_synth_filter)(
                         &s->mpadsp,
                         s->synth_buf[ch], &(s->synth_buf_offset[ch]),
                         RENAME(ff_mpa_synth_window), &s->dither_state,
                         samples_ptr, s->nb_channels,
                         s->sb_samples[ch][i]);
            samples_ptr += 32 * s->nb_channels;
        }
    }

    return nb_frames * 32 * sizeof(OUT_INT) * s->nb_channels;
}

static int decode_frame(AVCodecContext * avctx, void *data, int *got_frame_ptr,
                        AVPacket *avpkt)
{
    const uint8_t *buf  = avpkt->data;
    int buf_size        = avpkt->size;
    MPADecodeContext *s = avctx->priv_data;
    uint32_t header;
    int out_size;

    if (buf_size < HEADER_SIZE)
        return AVERROR_INVALIDDATA;

    header = AV_RB32(buf);
    if (ff_mpa_check_header(header) < 0) {
        av_log(avctx, AV_LOG_ERROR, "Header missing\n");
        return AVERROR_INVALIDDATA;
    }

    if (avpriv_mpegaudio_decode_header((MPADecodeHeader *)s, header) == 1) {
        /* free format: prepare to compute frame size */
        s->frame_size = -1;
        return AVERROR_INVALIDDATA;
    }
    /* update codec info */
    avctx->channels       = s->nb_channels;
    avctx->channel_layout = s->nb_channels == 1 ? AV_CH_LAYOUT_MONO : AV_CH_LAYOUT_STEREO;
    if (!avctx->bit_rate)
        avctx->bit_rate = s->bit_rate;
    avctx->sub_id = s->layer;

    if (s->frame_size <= 0 || s->frame_size > buf_size) {
        av_log(avctx, AV_LOG_ERROR, "incomplete frame\n");
        return AVERROR_INVALIDDATA;
    }else if(s->frame_size < buf_size){
        av_log(avctx, AV_LOG_DEBUG, "incorrect frame size - multiple frames in buffer?\n");
        buf_size= s->frame_size;
    }

    out_size = mp_decode_frame(s, NULL, buf, buf_size);
    if (out_size >= 0) {
        *got_frame_ptr   = 1;
        *(AVFrame *)data = s->frame;
        avctx->sample_rate = s->sample_rate;
        //FIXME maybe move the other codec info stuff from above here too
    } else {
        av_log(avctx, AV_LOG_ERROR, "Error while decoding MPEG audio frame.\n");
        /* Only return an error if the bad frame makes up the whole packet.
           If there is more data in the packet, just consume the bad frame
           instead of returning an error, which would discard the whole
           packet. */
        *got_frame_ptr = 0;
        if (buf_size == avpkt->size)
            return out_size;
    }
    s->frame_size = 0;
    return buf_size;
}

static void flush(AVCodecContext *avctx)
{
    MPADecodeContext *s = avctx->priv_data;
    memset(s->synth_buf, 0, sizeof(s->synth_buf));
    s->last_buf_size = 0;
}

#if CONFIG_MP3ADU_DECODER || CONFIG_MP3ADUFLOAT_DECODER
static int decode_frame_adu(AVCodecContext *avctx, void *data,
                            int *got_frame_ptr, AVPacket *avpkt)
{
    const uint8_t *buf  = avpkt->data;
    int buf_size        = avpkt->size;
    MPADecodeContext *s = avctx->priv_data;
    uint32_t header;
    int len, out_size;

    len = buf_size;

    // Discard too short frames
    if (buf_size < HEADER_SIZE) {
        av_log(avctx, AV_LOG_ERROR, "Packet is too small\n");
        return AVERROR_INVALIDDATA;
    }


    if (len > MPA_MAX_CODED_FRAME_SIZE)
        len = MPA_MAX_CODED_FRAME_SIZE;

    // Get header and restore sync word
    header = AV_RB32(buf) | 0xffe00000;

    if (ff_mpa_check_header(header) < 0) { // Bad header, discard frame
        av_log(avctx, AV_LOG_ERROR, "Invalid frame header\n");
        return AVERROR_INVALIDDATA;
    }

    avpriv_mpegaudio_decode_header((MPADecodeHeader *)s, header);
    /* update codec info */
    avctx->sample_rate = s->sample_rate;
    avctx->channels    = s->nb_channels;
    if (!avctx->bit_rate)
        avctx->bit_rate = s->bit_rate;
    avctx->sub_id = s->layer;

    s->frame_size = len;

#if FF_API_PARSE_FRAME
    if (avctx->parse_only)
        out_size = buf_size;
    else
#endif
    out_size = mp_decode_frame(s, NULL, buf, buf_size);

    *got_frame_ptr   = 1;
    *(AVFrame *)data = s->frame;

    return buf_size;
}
#endif /* CONFIG_MP3ADU_DECODER || CONFIG_MP3ADUFLOAT_DECODER */

#if CONFIG_MP3ON4_DECODER || CONFIG_MP3ON4FLOAT_DECODER

/**
 * Context for MP3On4 decoder
 */
typedef struct MP3On4DecodeContext {
    AVFrame *frame;
    int frames;                     ///< number of mp3 frames per block (number of mp3 decoder instances)
    int syncword;                   ///< syncword patch
    const uint8_t *coff;            ///< channel offsets in output buffer
    MPADecodeContext *mp3decctx[5]; ///< MPADecodeContext for every decoder instance
    OUT_INT *decoded_buf;           ///< output buffer for decoded samples
} MP3On4DecodeContext;

#include "mpeg4audio.h"

/* Next 3 arrays are indexed by channel config number (passed via codecdata) */

/* number of mp3 decoder instances */
static const uint8_t mp3Frames[8] = { 0, 1, 1, 2, 3, 3, 4, 5 };

/* offsets into output buffer, assume output order is FL FR C LFE BL BR SL SR */
static const uint8_t chan_offset[8][5] = {
    { 0             },
    { 0             },  // C
    { 0             },  // FLR
    { 2, 0          },  // C FLR
    { 2, 0, 3       },  // C FLR BS
    { 2, 0, 3       },  // C FLR BLRS
    { 2, 0, 4, 3    },  // C FLR BLRS LFE
    { 2, 0, 6, 4, 3 },  // C FLR BLRS BLR LFE
};

/* mp3on4 channel layouts */
static const int16_t chan_layout[8] = {
    0,
    AV_CH_LAYOUT_MONO,
    AV_CH_LAYOUT_STEREO,
    AV_CH_LAYOUT_SURROUND,
    AV_CH_LAYOUT_4POINT0,
    AV_CH_LAYOUT_5POINT0,
    AV_CH_LAYOUT_5POINT1,
    AV_CH_LAYOUT_7POINT1
};

static av_cold int decode_close_mp3on4(AVCodecContext * avctx)
{
    MP3On4DecodeContext *s = avctx->priv_data;
    int i;

    for (i = 0; i < s->frames; i++)
        av_free(s->mp3decctx[i]);

    av_freep(&s->decoded_buf);

    return 0;
}


static int decode_init_mp3on4(AVCodecContext * avctx)
{
    MP3On4DecodeContext *s = avctx->priv_data;
    MPEG4AudioConfig cfg;
    int i;

    if ((avctx->extradata_size < 2) || (avctx->extradata == NULL)) {
        av_log(avctx, AV_LOG_ERROR, "Codec extradata missing or too short.\n");
        return AVERROR_INVALIDDATA;
    }

    avpriv_mpeg4audio_get_config(&cfg, avctx->extradata,
                                 avctx->extradata_size * 8, 1);
    if (!cfg.chan_config || cfg.chan_config > 7) {
        av_log(avctx, AV_LOG_ERROR, "Invalid channel config number.\n");
        return AVERROR_INVALIDDATA;
    }
    s->frames             = mp3Frames[cfg.chan_config];
    s->coff               = chan_offset[cfg.chan_config];
    avctx->channels       = ff_mpeg4audio_channels[cfg.chan_config];
    avctx->channel_layout = chan_layout[cfg.chan_config];

    if (cfg.sample_rate < 16000)
        s->syncword = 0xffe00000;
    else
        s->syncword = 0xfff00000;

    /* Init the first mp3 decoder in standard way, so that all tables get builded
     * We replace avctx->priv_data with the context of the first decoder so that
     * decode_init() does not have to be changed.
     * Other decoders will be initialized here copying data from the first context
     */
    // Allocate zeroed memory for the first decoder context
    s->mp3decctx[0] = av_mallocz(sizeof(MPADecodeContext));
    if (!s->mp3decctx[0])
        goto alloc_fail;
    // Put decoder context in place to make init_decode() happy
    avctx->priv_data = s->mp3decctx[0];
    decode_init(avctx);
    s->frame = avctx->coded_frame;
    // Restore mp3on4 context pointer
    avctx->priv_data = s;
    s->mp3decctx[0]->adu_mode = 1; // Set adu mode

    /* Create a separate codec/context for each frame (first is already ok).
     * Each frame is 1 or 2 channels - up to 5 frames allowed
     */
    for (i = 1; i < s->frames; i++) {
        s->mp3decctx[i] = av_mallocz(sizeof(MPADecodeContext));
        if (!s->mp3decctx[i])
            goto alloc_fail;
        s->mp3decctx[i]->adu_mode = 1;
        s->mp3decctx[i]->avctx = avctx;
        s->mp3decctx[i]->mpadsp = s->mp3decctx[0]->mpadsp;
    }

    /* Allocate buffer for multi-channel output if needed */
    if (s->frames > 1) {
        s->decoded_buf = av_malloc(MPA_FRAME_SIZE * MPA_MAX_CHANNELS *
                                   sizeof(*s->decoded_buf));
        if (!s->decoded_buf)
            goto alloc_fail;
    }

    return 0;
alloc_fail:
    decode_close_mp3on4(avctx);
    return AVERROR(ENOMEM);
}


static void flush_mp3on4(AVCodecContext *avctx)
{
    int i;
    MP3On4DecodeContext *s = avctx->priv_data;

    for (i = 0; i < s->frames; i++) {
        MPADecodeContext *m = s->mp3decctx[i];
        memset(m->synth_buf, 0, sizeof(m->synth_buf));
        m->last_buf_size = 0;
    }
}


static int decode_frame_mp3on4(AVCodecContext *avctx, void *data,
                               int *got_frame_ptr, AVPacket *avpkt)
{
    const uint8_t *buf     = avpkt->data;
    int buf_size           = avpkt->size;
    MP3On4DecodeContext *s = avctx->priv_data;
    MPADecodeContext *m;
    int fsize, len = buf_size, out_size = 0;
    uint32_t header;
    OUT_INT *out_samples;
    OUT_INT *outptr, *bp;
    int fr, j, n, ch, ret;

    /* get output buffer */
    s->frame->nb_samples = MPA_FRAME_SIZE;
    if ((ret = avctx->get_buffer(avctx, s->frame)) < 0) {
        av_log(avctx, AV_LOG_ERROR, "get_buffer() failed\n");
        return ret;
    }
    out_samples = (OUT_INT *)s->frame->data[0];

    // Discard too short frames
    if (buf_size < HEADER_SIZE)
        return AVERROR_INVALIDDATA;

    // If only one decoder interleave is not needed
    outptr = s->frames == 1 ? out_samples : s->decoded_buf;

    avctx->bit_rate = 0;

    ch = 0;
    for (fr = 0; fr < s->frames; fr++) {
        fsize = AV_RB16(buf) >> 4;
        fsize = FFMIN3(fsize, len, MPA_MAX_CODED_FRAME_SIZE);
        m     = s->mp3decctx[fr];
        assert(m != NULL);

        header = (AV_RB32(buf) & 0x000fffff) | s->syncword; // patch header

        if (ff_mpa_check_header(header) < 0) // Bad header, discard block
            break;

        avpriv_mpegaudio_decode_header((MPADecodeHeader *)m, header);

        if (ch + m->nb_channels > avctx->channels) {
            av_log(avctx, AV_LOG_ERROR, "frame channel count exceeds codec "
                                        "channel count\n");
            return AVERROR_INVALIDDATA;
        }
        ch += m->nb_channels;

        out_size += mp_decode_frame(m, outptr, buf, fsize);
        buf      += fsize;
        len      -= fsize;

        if (s->frames > 1) {
            n = m->avctx->frame_size*m->nb_channels;
            /* interleave output data */
            bp = out_samples + s->coff[fr];
            if (m->nb_channels == 1) {
                for (j = 0; j < n; j++) {
                    *bp = s->decoded_buf[j];
                    bp += avctx->channels;
                }
            } else {
                for (j = 0; j < n; j++) {
                    bp[0] = s->decoded_buf[j++];
                    bp[1] = s->decoded_buf[j];
                    bp   += avctx->channels;
                }
            }
        }
        avctx->bit_rate += m->bit_rate;
    }

    /* update codec info */
    avctx->sample_rate = s->mp3decctx[0]->sample_rate;

    s->frame->nb_samples = out_size / (avctx->channels * sizeof(OUT_INT));
    *got_frame_ptr   = 1;
    *(AVFrame *)data = *s->frame;

    return buf_size;
}
#endif /* CONFIG_MP3ON4_DECODER || CONFIG_MP3ON4FLOAT_DECODER */

#if !CONFIG_FLOAT
#if CONFIG_MP1_DECODER
AVCodec ff_mp1_decoder = {
    .name           = "mp1",
    .type           = AVMEDIA_TYPE_AUDIO,
    .id             = CODEC_ID_MP1,
    .priv_data_size = sizeof(MPADecodeContext),
    .init           = decode_init,
    .decode         = decode_frame,
#if FF_API_PARSE_FRAME
    .capabilities   = CODEC_CAP_PARSE_ONLY | CODEC_CAP_DR1,
#else
    .capabilities   = CODEC_CAP_DR1,
#endif
    .flush          = flush,
    .long_name      = NULL_IF_CONFIG_SMALL("MP1 (MPEG audio layer 1)"),
};
#endif
#if CONFIG_MP2_DECODER
AVCodec ff_mp2_decoder = {
    .name           = "mp2",
    .type           = AVMEDIA_TYPE_AUDIO,
    .id             = CODEC_ID_MP2,
    .priv_data_size = sizeof(MPADecodeContext),
    .init           = decode_init,
    .decode         = decode_frame,
#if FF_API_PARSE_FRAME
    .capabilities   = CODEC_CAP_PARSE_ONLY | CODEC_CAP_DR1,
#else
    .capabilities   = CODEC_CAP_DR1,
#endif
    .flush          = flush,
    .long_name      = NULL_IF_CONFIG_SMALL("MP2 (MPEG audio layer 2)"),
};
#endif
#if CONFIG_MP3_DECODER
AVCodec ff_mp3_decoder = {
    .name           = "mp3",
    .type           = AVMEDIA_TYPE_AUDIO,
    .id             = CODEC_ID_MP3,
    .priv_data_size = sizeof(MPADecodeContext),
    .init           = decode_init,
    .decode         = decode_frame,
#if FF_API_PARSE_FRAME
    .capabilities   = CODEC_CAP_PARSE_ONLY | CODEC_CAP_DR1,
#else
    .capabilities   = CODEC_CAP_DR1,
#endif
    .flush          = flush,
    .long_name      = NULL_IF_CONFIG_SMALL("MP3 (MPEG audio layer 3)"),
};
#endif
#if CONFIG_MP3ADU_DECODER
AVCodec ff_mp3adu_decoder = {
    .name           = "mp3adu",
    .type           = AVMEDIA_TYPE_AUDIO,
    .id             = CODEC_ID_MP3ADU,
    .priv_data_size = sizeof(MPADecodeContext),
    .init           = decode_init,
    .decode         = decode_frame_adu,
#if FF_API_PARSE_FRAME
    .capabilities   = CODEC_CAP_PARSE_ONLY | CODEC_CAP_DR1,
#else
    .capabilities   = CODEC_CAP_DR1,
#endif
    .flush          = flush,
    .long_name      = NULL_IF_CONFIG_SMALL("ADU (Application Data Unit) MP3 (MPEG audio layer 3)"),
};
#endif
#if CONFIG_MP3ON4_DECODER
AVCodec ff_mp3on4_decoder = {
    .name           = "mp3on4",
    .type           = AVMEDIA_TYPE_AUDIO,
    .id             = CODEC_ID_MP3ON4,
    .priv_data_size = sizeof(MP3On4DecodeContext),
    .init           = decode_init_mp3on4,
    .close          = decode_close_mp3on4,
    .decode         = decode_frame_mp3on4,
    .capabilities   = CODEC_CAP_DR1,
    .flush          = flush_mp3on4,
    .long_name      = NULL_IF_CONFIG_SMALL("MP3onMP4"),
};
#endif
#endif<|MERGE_RESOLUTION|>--- conflicted
+++ resolved
@@ -132,13 +132,6 @@
 static INTFLOAT is_table[2][16];
 static INTFLOAT is_table_lsf[2][2][16];
 static INTFLOAT csa_table[8][4];
-<<<<<<< HEAD
-/** Window for MDCT. Note that only the component [0,17] and [20,37] are used,
-    the components 18 and 19 are there only to assure 128-bit alignment for asm
- */
-DECLARE_ALIGNED(16, static INTFLOAT, mdct_win)[8][40];
-=======
->>>>>>> a67b8c86
 
 static int16_t division_tab3[1<<6 ];
 static int16_t division_tab5[1<<8 ];
@@ -425,48 +418,6 @@
         csa_table[i][3] = ca - cs;
 #endif
     }
-<<<<<<< HEAD
-
-    /* compute mdct windows */
-    for (i = 0; i < 36; i++) {
-        for (j = 0; j < 4; j++) {
-            double d;
-
-            if (j == 2 && i % 3 != 1)
-                continue;
-
-            d = sin(M_PI * (i + 0.5) / 36.0);
-            if (j == 1) {
-                if      (i >= 30) d = 0;
-                else if (i >= 24) d = sin(M_PI * (i - 18 + 0.5) / 12.0);
-                else if (i >= 18) d = 1;
-            } else if (j == 3) {
-                if      (i <   6) d = 0;
-                else if (i <  12) d = sin(M_PI * (i -  6 + 0.5) / 12.0);
-                else if (i <  18) d = 1;
-            }
-            //merge last stage of imdct into the window coefficients
-            d *= 0.5 / cos(M_PI * (2 * i + 19) / 72);
-
-            if (j == 2)
-                mdct_win[j][i/3] = FIXHR((d / (1<<5)));
-            else {
-                int idx = i < 18 ? i : i + 2;
-                mdct_win[j][idx] = FIXHR((d / (1<<5)));
-            }
-        }
-    }
-
-    /* NOTE: we do frequency inversion adter the MDCT by changing
-        the sign of the right window coefs */
-    for (j = 0; j < 4; j++) {
-        for (i = 0; i < 40; i += 2) {
-            mdct_win[j + 4][i    ] =  mdct_win[j][i    ];
-            mdct_win[j + 4][i + 1] = -mdct_win[j][i + 1];
-        }
-    }
-=======
->>>>>>> a67b8c86
 }
 
 static av_cold int decode_init(AVCodecContext * avctx)
@@ -1290,21 +1241,6 @@
         mdct_long_end = sblimit;
     }
 
-<<<<<<< HEAD
-    buf = mdct_buf;
-    ptr = g->sb_hybrid;
-    for (j = 0; j < mdct_long_end; j++) {
-        int win_idx = (g->switch_point && j < 2) ? 0 : g->block_type;
-        /* apply window & overlap with previous buffer */
-        out_ptr = sb_samples + j;
-        /* select window */
-        win = mdct_win[win_idx + (4 & -(j & 1))];
-        s->mpadsp.RENAME(imdct36)(out_ptr, buf, ptr, win);
-        out_ptr += 18 * SBLIMIT;
-        ptr     += 18;
-        buf     += 18;
-    }
-=======
     s->mpadsp.RENAME(imdct36_blocks)(sb_samples, mdct_buf, g->sb_hybrid,
                                      mdct_long_end, g->switch_point,
                                      g->block_type);
@@ -1312,7 +1248,6 @@
     buf = mdct_buf + 4*18*(mdct_long_end >> 2) + (mdct_long_end & 3);
     ptr = g->sb_hybrid + 18 * mdct_long_end;
 
->>>>>>> a67b8c86
     for (j = mdct_long_end; j < sblimit; j++) {
         /* select frequency inversion */
         win     = RENAME(ff_mdct_win)[2 + (4  & -(j & 1))];
