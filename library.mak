include $(SRC_PATH)/common.mak

LIBVERSION := $(lib$(NAME)_VERSION)
LIBMAJOR   := $(lib$(NAME)_VERSION_MAJOR)
LIBMINOR   := $(lib$(NAME)_VERSION_MINOR)
INCINSTDIR := $(INCDIR)/lib$(NAME)

INSTHEADERS := $(INSTHEADERS) $(HEADERS:%=$(SUBDIR)%)

all-$(CONFIG_STATIC): $(SUBDIR)$(LIBNAME)
all-$(CONFIG_SHARED): $(SUBDIR)$(SLIBNAME)

<<<<<<< HEAD
$(SUBDIR)%-test.o: $(SUBDIR)%-test.c
	$(COMPILE_C)

$(SUBDIR)%-test.o: $(SUBDIR)%.c
	$(COMPILE_C)

$(SUBDIR)%-test.i: $(SUBDIR)%-test.c
	$(CC) $(CCFLAGS) $(CC_E) $<

$(SUBDIR)%-test.i: $(SUBDIR)%.c
	$(CC) $(CCFLAGS) $(CC_E) $<

$(SUBDIR)x86/%$(DEFAULT_YASMD).asm: $(SUBDIR)x86/%.asm
	$(DEPYASM) $(YASMFLAGS) -I $(<D)/ -M -o $@ $< > $(@:.asm=.d)
	$(YASM) $(YASMFLAGS) -I $(<D)/ -e $< | sed '/^%/d;/^$$/d;' > $@

$(SUBDIR)x86/%.o: $(SUBDIR)x86/%$(YASMD).asm
=======
$(SUBDIR)x86/%.o: $(SUBDIR)x86/%.asm
>>>>>>> d12b5b2f
	$(DEPYASM) $(YASMFLAGS) -I $(<D)/ -M -o $@ $< > $(@:.o=.d)
	$(YASM) $(YASMFLAGS) -I $(<D)/ -o $@ $(patsubst $(SRC_PATH)/%,$(SRC_LINK)/%,$<)
	-$(if $(ASMSTRIPFLAGS), $(STRIP) $(ASMSTRIPFLAGS) $@)

LIBOBJS := $(OBJS) $(SUBDIR)%.h.o $(TESTOBJS)
<<<<<<< HEAD
$(LIBOBJS) $(LIBOBJS:.o=.s) $(LIBOBJS:.o=.i):   CPPFLAGS += -DHAVE_AV_CONFIG_H
$(TESTOBJS) $(TESTOBJS:.o=.i): CPPFLAGS += -DTEST
$(TESTOBJS) $(TESTOBJS:.o=.i): CFLAGS += -Umain
=======
$(LIBOBJS) $(LIBOBJS:.o=.i):   CPPFLAGS += -DHAVE_AV_CONFIG_H
>>>>>>> d12b5b2f

$(SUBDIR)$(LIBNAME): $(OBJS)
	$(RM) $@
	$(AR) $(ARFLAGS) $(AR_O) $^
	$(RANLIB) $@

install-headers: install-lib$(NAME)-headers install-lib$(NAME)-pkgconfig

install-libs-$(CONFIG_STATIC): install-lib$(NAME)-static
install-libs-$(CONFIG_SHARED): install-lib$(NAME)-shared

define RULES
$(TOOLS):     THISLIB = $(FULLNAME:%=$(LD_LIB))
$(TESTPROGS): THISLIB = $(SUBDIR)$(LIBNAME)

$(TESTPROGS) $(TOOLS): %$(EXESUF): %.o $(EXEOBJS)
	$$(LD) $(LDFLAGS) $(LDEXEFLAGS) $$(LD_O) $$(filter %.o,$$^) $$(THISLIB) $(FFEXTRALIBS) $$(ELIBS)

$(SUBDIR)$(SLIBNAME): $(SUBDIR)$(SLIBNAME_WITH_MAJOR)
	$(Q)cd ./$(SUBDIR) && $(LN_S) $(SLIBNAME_WITH_MAJOR) $(SLIBNAME)

$(SUBDIR)$(SLIBNAME_WITH_MAJOR): $(OBJS) $(SLIBOBJS) $(SUBDIR)lib$(NAME).ver
	$(SLIB_CREATE_DEF_CMD)
	$$(LD) $(SHFLAGS) $(LDFLAGS) $(LDLIBFLAGS) $$(LD_O) $$(filter %.o,$$^) $(FFEXTRALIBS)
	$(SLIB_EXTRA_CMD)

ifdef SUBDIR
$(SUBDIR)$(SLIBNAME_WITH_MAJOR): $(DEP_LIBS)
endif

clean::
	$(RM) $(addprefix $(SUBDIR),*-test$(EXESUF) $(CLEANFILES) $(CLEANSUFFIXES) $(LIBSUFFIXES)) \
	    $(CLEANSUFFIXES:%=$(SUBDIR)$(ARCH)/%)

distclean:: clean
	$(RM) $(DISTCLEANSUFFIXES:%=$(SUBDIR)%) $(DISTCLEANSUFFIXES:%=$(SUBDIR)$(ARCH)/%)

install-lib$(NAME)-shared: $(SUBDIR)$(SLIBNAME)
	$(Q)mkdir -p "$(SHLIBDIR)"
	$$(INSTALL) -m 755 $$< "$(SHLIBDIR)/$(SLIB_INSTALL_NAME)"
	$$(STRIP) "$(SHLIBDIR)/$(SLIB_INSTALL_NAME)"
	$(Q)$(foreach F,$(SLIB_INSTALL_LINKS),(cd "$(SHLIBDIR)" && $(LN_S) $(SLIB_INSTALL_NAME) $(F));)
	$(if $(SLIB_INSTALL_EXTRA_SHLIB),$$(INSTALL) -m 644 $(SLIB_INSTALL_EXTRA_SHLIB:%=$(SUBDIR)%) "$(SHLIBDIR)")
	$(if $(SLIB_INSTALL_EXTRA_LIB),$(Q)mkdir -p "$(LIBDIR)")
	$(if $(SLIB_INSTALL_EXTRA_LIB),$$(INSTALL) -m 644 $(SLIB_INSTALL_EXTRA_LIB:%=$(SUBDIR)%) "$(LIBDIR)")

install-lib$(NAME)-static: $(SUBDIR)$(LIBNAME)
	$(Q)mkdir -p "$(LIBDIR)"
	$$(INSTALL) -m 644 $$< "$(LIBDIR)"
	$(LIB_INSTALL_EXTRA_CMD)

install-lib$(NAME)-headers: $(addprefix $(SUBDIR),$(HEADERS) $(BUILT_HEADERS))
	$(Q)mkdir -p "$(INCINSTDIR)"
	$$(INSTALL) -m 644 $$^ "$(INCINSTDIR)"

install-lib$(NAME)-pkgconfig: $(SUBDIR)lib$(FULLNAME).pc
	$(Q)mkdir -p "$(PKGCONFIGDIR)"
	$$(INSTALL) -m 644 $$^ "$(PKGCONFIGDIR)"

uninstall-libs::
	-$(RM) "$(SHLIBDIR)/$(SLIBNAME_WITH_MAJOR)" \
	       "$(SHLIBDIR)/$(SLIBNAME)"            \
	       "$(SHLIBDIR)/$(SLIBNAME_WITH_VERSION)"
	-$(RM)  $(SLIB_INSTALL_EXTRA_SHLIB:%="$(SHLIBDIR)/%")
	-$(RM)  $(SLIB_INSTALL_EXTRA_LIB:%="$(LIBDIR)/%")
	-$(RM) "$(LIBDIR)/$(LIBNAME)"

uninstall-headers::
	$(RM) $(addprefix "$(INCINSTDIR)/",$(HEADERS) $(BUILT_HEADERS))
	$(RM) "$(PKGCONFIGDIR)/lib$(FULLNAME).pc"
	-rmdir "$(INCINSTDIR)"
endef

$(eval $(RULES))

$(TOOLS):     $(DEP_LIBS) $(SUBDIR)$($(CONFIG_SHARED:yes=S)LIBNAME)
$(TESTPROGS): $(DEP_LIBS) $(SUBDIR)$(LIBNAME)

testprogs: $(TESTPROGS)<|MERGE_RESOLUTION|>--- conflicted
+++ resolved
@@ -10,39 +10,17 @@
 all-$(CONFIG_STATIC): $(SUBDIR)$(LIBNAME)
 all-$(CONFIG_SHARED): $(SUBDIR)$(SLIBNAME)
 
-<<<<<<< HEAD
-$(SUBDIR)%-test.o: $(SUBDIR)%-test.c
-	$(COMPILE_C)
-
-$(SUBDIR)%-test.o: $(SUBDIR)%.c
-	$(COMPILE_C)
-
-$(SUBDIR)%-test.i: $(SUBDIR)%-test.c
-	$(CC) $(CCFLAGS) $(CC_E) $<
-
-$(SUBDIR)%-test.i: $(SUBDIR)%.c
-	$(CC) $(CCFLAGS) $(CC_E) $<
-
 $(SUBDIR)x86/%$(DEFAULT_YASMD).asm: $(SUBDIR)x86/%.asm
 	$(DEPYASM) $(YASMFLAGS) -I $(<D)/ -M -o $@ $< > $(@:.asm=.d)
 	$(YASM) $(YASMFLAGS) -I $(<D)/ -e $< | sed '/^%/d;/^$$/d;' > $@
 
 $(SUBDIR)x86/%.o: $(SUBDIR)x86/%$(YASMD).asm
-=======
-$(SUBDIR)x86/%.o: $(SUBDIR)x86/%.asm
->>>>>>> d12b5b2f
 	$(DEPYASM) $(YASMFLAGS) -I $(<D)/ -M -o $@ $< > $(@:.o=.d)
 	$(YASM) $(YASMFLAGS) -I $(<D)/ -o $@ $(patsubst $(SRC_PATH)/%,$(SRC_LINK)/%,$<)
 	-$(if $(ASMSTRIPFLAGS), $(STRIP) $(ASMSTRIPFLAGS) $@)
 
 LIBOBJS := $(OBJS) $(SUBDIR)%.h.o $(TESTOBJS)
-<<<<<<< HEAD
 $(LIBOBJS) $(LIBOBJS:.o=.s) $(LIBOBJS:.o=.i):   CPPFLAGS += -DHAVE_AV_CONFIG_H
-$(TESTOBJS) $(TESTOBJS:.o=.i): CPPFLAGS += -DTEST
-$(TESTOBJS) $(TESTOBJS:.o=.i): CFLAGS += -Umain
-=======
-$(LIBOBJS) $(LIBOBJS:.o=.i):   CPPFLAGS += -DHAVE_AV_CONFIG_H
->>>>>>> d12b5b2f
 
 $(SUBDIR)$(LIBNAME): $(OBJS)
 	$(RM) $@
