--- conflicted
+++ resolved
@@ -3019,12 +3019,8 @@
 sndio_outdev_deps="sndio"
 v4l_indev_deps="linux_videodev_h"
 v4l2_indev_deps_any="linux_videodev2_h sys_videoio_h"
-<<<<<<< HEAD
 v4l2_outdev_deps_any="linux_videodev2_h sys_videoio_h"
-vfwcap_indev_deps="capCreateCaptureWindow vfwcap_defines"
-=======
 vfwcap_indev_deps="vfw32 vfwcap_defines"
->>>>>>> ee480790
 xcbgrab_indev_deps="libxcb"
 xv_outdev_deps="X11_extensions_Xvlib_h XvGetPortAttribute"
 xv_outdev_extralibs="-lXv -lX11 -lXext"
@@ -5577,17 +5573,10 @@
 check_func  ${malloc_prefix}memalign            && enable memalign
 check_func  ${malloc_prefix}posix_memalign      && enable posix_memalign
 
-<<<<<<< HEAD
 check_func  access
 check_func_headers stdlib.h arc4random
 check_func_headers time.h clock_gettime ||
-    { check_lib time.h clock_gettime -lrt && LIBRT="-lrt"; }
-=======
-check_cpp_condition unistd.h "defined(_POSIX_MONOTONIC_CLOCK)" &&
-    check_func_headers time.h clock_gettime ||
-        { check_lib clock_gettime time.h clock_gettime -lrt && LIBRT="-lrt"; }
-
->>>>>>> ee480790
+    { check_lib clock_gettime time.h clock_gettime -lrt && LIBRT="-lrt"; }
 check_func  fcntl
 check_func  fork
 check_func  gethrtime
@@ -5600,12 +5589,8 @@
 check_func  mmap
 check_func  mprotect
 # Solaris has nanosleep in -lrt, OpenSolaris no longer needs that
-<<<<<<< HEAD
 check_func_headers time.h nanosleep ||
-    { check_lib time.h nanosleep -lrt && LIBRT="-lrt"; }
-=======
-check_func_headers time.h nanosleep || check_lib nanosleep time.h nanosleep -lrt
->>>>>>> ee480790
+    { check_lib nanosleep time.h nanosleep -lrt && LIBRT="-lrt"; }
 check_func  sched_getaffinity
 check_func  setrlimit
 check_struct "sys/stat.h" "struct stat" st_mtim.tv_nsec -D_BSD_SOURCE
@@ -5674,7 +5659,7 @@
 check_lib wincrypt "windows.h wincrypt.h" CryptGenRandom       -ladvapi32
 check_lib psapi    "windows.h psapi.h"    GetProcessMemoryInfo -lpsapi
 
-check_lib "CoreServices/CoreServices.h" UTGetOSTypeFromString "-framework CoreServices"
+check_lib coreservices "CoreServices/CoreServices.h" UTGetOSTypeFromString "-framework CoreServices"
 
 check_struct "sys/time.h sys/resource.h" "struct rusage" ru_maxrss
 
@@ -5698,51 +5683,34 @@
 check_cpp_condition windows.h "!WINAPI_FAMILY_PARTITION(WINAPI_PARTITION_DESKTOP)" && enable winrt || disable winrt
 
 if ! disabled w32threads && ! enabled pthreads; then
-<<<<<<< HEAD
     check_func_headers "windows.h process.h" _beginthreadex &&
         enable w32threads || disable w32threads
     if ! enabled w32threads && enabled winrt; then
         check_func_headers "windows.h" CreateThread &&
             enable w32threads || disable w32threads
     fi
-=======
-    check_lib w32threads "windows.h process.h" _beginthreadex
->>>>>>> ee480790
 fi
 
 # check for some common methods of building with pthread support
 # do this before the optional library checks as some of them require pthreads
-<<<<<<< HEAD
 if ! disabled pthreads && ! enabled w32threads && ! enabled os2threads; then
-    enable pthreads
-    if check_func pthread_join -pthread && check_func pthread_create -pthread; then
+    if check_lib pthreads pthread.h pthread_join   -pthread &&
+       check_lib pthreads pthread.h pthread_create -pthread; then
         add_cflags -pthread
-        add_extralibs -pthread
-    elif check_func pthread_join -pthreads && check_func pthread_create -pthreads; then
+    elif check_lib pthreads pthread.h pthread_join   -pthreads &&
+         check_lib pthreads pthread.h pthread_create -pthreads; then
         add_cflags -pthreads
-        add_extralibs -pthreads
-    elif check_func pthread_join -ldl -pthread && check_func pthread_create -ldl -pthread; then
+    elif check_lib pthreads pthread.h pthread_join   -ldl -pthread &&
+         check_lib pthreads pthread.h pthread_create -ldl -pthread; then
         add_cflags -ldl -pthread
-        add_extralibs -ldl -pthread
-    elif check_func pthread_join -lpthreadGC2 && check_func pthread_create -lpthreadGC2; then
-        add_extralibs -lpthreadGC2
-    elif check_lib pthread.h pthread_join -lpthread && check_lib pthread.h pthread_create -lpthread; then
+    elif check_lib pthreads pthread.h pthread_join   -lpthreadGC2 &&
+         check_lib pthreads pthread.h pthread_create -lpthreadGC2; then
         :
-    elif ! check_func pthread_join && ! check_func pthread_create; then
-        disable pthreads
-=======
-if ! disabled pthreads && ! enabled w32threads; then
-    if check_lib pthreads pthread.h pthread_join -pthread; then
-        add_cflags -pthread
-    elif check_lib pthreads pthread.h pthread_join -pthreads; then
-        add_cflags -pthreads
-    elif check_lib pthreads pthread.h pthread_join -lpthreadGC2; then
+    elif check_lib pthreads pthread.h pthread_join   -lpthread &&
+         check_lib pthreads pthread.h pthread_create -lpthread; then
         :
-    elif check_lib pthreads pthread.h pthread_join -lpthread; then
-        :
-    elif check_func pthread_join; then
+    elif check_func pthread_join && check_func pthread_create; then
         enable pthreads
->>>>>>> ee480790
     fi
     check_code cc "pthread.h" "static pthread_mutex_t atomic_lock = PTHREAD_MUTEX_INITIALIZER" || disable pthreads
 fi
@@ -5755,19 +5723,12 @@
 enabled pthreads &&
     check_builtin sem_timedwait semaphore.h "sem_t *s; sem_init(s,0,0); sem_timedwait(s,0); sem_destroy(s)"
 
-<<<<<<< HEAD
-disabled  zlib || check_lib  zlib.h      zlibVersion    -lz    || disable  zlib
-disabled bzlib || check_lib bzlib.h BZ2_bzlibVersion    -lbz2  || disable bzlib
-disabled  lzma || check_lib  lzma.h lzma_version_number -llzma || disable lzma
-
-check_lib math.h sin -lm && LIBM="-lm"
-disabled crystalhd || check_lib "stdint.h libcrystalhd/libcrystalhd_if.h" DtsCrystalHDVersion -lcrystalhd || disable crystalhd
-=======
-disabled  zlib || check_lib  zlib  zlib.h      zlibVersion -lz
-disabled bzlib || check_lib bzlib bzlib.h BZ2_bzlibVersion -lbz2
+disabled  zlib || check_lib zlib   zlib.h      zlibVersion    -lz
+disabled bzlib || check_lib bzlib bzlib.h BZ2_bzlibVersion    -lbz2
+disabled  lzma || check_lib lzma   lzma.h lzma_version_number -llzma
 
 check_lib libm math.h sin -lm && LIBM="-lm"
->>>>>>> ee480790
+disabled crystalhd || check_lib crystalhd "stdint.h libcrystalhd/libcrystalhd_if.h" DtsCrystalHDVersion -lcrystalhd
 
 atan2f_args=2
 copysign_args=2
@@ -5785,8 +5746,8 @@
 
 # these are off by default, so fail if requested and not available
 enabled avfoundation_indev && { check_header_objcc AVFoundation/AVFoundation.h || disable avfoundation_indev; }
-enabled avfoundation_indev && { check_lib CoreGraphics/CoreGraphics.h CGGetActiveDisplayList -framework CoreGraphics ||
-                                check_lib ApplicationServices/ApplicationServices.h CGGetActiveDisplayList -framework ApplicationServices; }
+enabled avfoundation_indev && { check_lib avfoundation_indev CoreGraphics/CoreGraphics.h CGGetActiveDisplayList -framework CoreGraphics ||
+                                check_lib avfoundation_indev ApplicationServices/ApplicationServices.h CGGetActiveDisplayList -framework ApplicationServices; }
 enabled cuda              && check_header cuda.h # this is not a dependency
 enabled cuvid             && { enabled cuda ||
                                die "ERROR: CUVID requires CUDA"; }
@@ -5799,14 +5760,14 @@
 enabled gmp               && require gmp gmp.h mpz_export -lgmp
 enabled gnutls            && require_pkg_config gnutls gnutls/gnutls.h gnutls_global_init
 enabled jni               && { [ $target_os = "android" ] && check_header jni.h && enabled pthreads &&
-                               check_lib "dlfcn.h" dlopen -ldl || die "ERROR: jni not found"; }
+                               check_lib jni "dlfcn.h" dlopen -ldl || die "ERROR: jni not found"; }
 enabled ladspa            && { check_header ladspa.h || die "ERROR: ladspa.h header not found"; }
 enabled libiec61883       && require libiec61883 libiec61883/iec61883.h iec61883_cmp_connect -lraw1394 -lavc1394 -lrom1394 -liec61883
 enabled libass            && require_pkg_config libass ass/ass.h ass_library_init
 enabled libbluray         && require_pkg_config libbluray libbluray/bluray.h bd_open
 enabled libbs2b           && require_pkg_config libbs2b bs2b.h bs2b_open
 enabled libcelt           && require libcelt celt/celt.h celt_decode -lcelt0 &&
-                             { check_lib celt/celt.h celt_decoder_create_custom -lcelt0 ||
+                             { check_lib libcelt celt/celt.h celt_decoder_create_custom -lcelt0 ||
                                die "ERROR: libcelt must be installed and version must be >= 0.11.0."; }
 enabled libcaca           && require_pkg_config caca caca.h caca_create_canvas
 enabled libdc1394         && require_pkg_config libdc1394-2 dc1394/dc1394.h dc1394_new
@@ -5837,18 +5798,13 @@
                                  require opencv opencv2/core/core_c.h cvCreateImageHeader -lopencv_core -lopencv_imgproc; } ||
                                require_pkg_config opencv opencv/cxcore.h cvCreateImageHeader; }
 enabled libopenh264       && require_pkg_config openh264 wels/codec_api.h WelsGetCodecVersion
-<<<<<<< HEAD
-enabled libopenjpeg       && { { check_lib openjpeg-2.1/openjpeg.h opj_version -lopenjp2 -DOPJ_STATIC && add_cppflags -DOPJ_STATIC; } ||
-                               check_lib openjpeg-2.1/openjpeg.h opj_version -lopenjp2 ||
-                               { check_lib openjpeg-2.0/openjpeg.h opj_version -lopenjp2 -DOPJ_STATIC && add_cppflags -DOPJ_STATIC; } ||
-                               { check_lib openjpeg-1.5/openjpeg.h opj_version -lopenjpeg -DOPJ_STATIC && add_cppflags -DOPJ_STATIC; } ||
-                               { check_lib openjpeg.h opj_version -lopenjpeg -DOPJ_STATIC && add_cppflags -DOPJ_STATIC; } ||
+enabled libopenjpeg       && { { check_lib libopenjpeg openjpeg-2.1/openjpeg.h opj_version -lopenjp2 -DOPJ_STATIC && add_cppflags -DOPJ_STATIC; } ||
+                               check_lib libopenjpeg openjpeg-2.1/openjpeg.h opj_version -lopenjp2 ||
+                               { check_lib libopenjpeg openjpeg-2.0/openjpeg.h opj_version -lopenjp2 -DOPJ_STATIC && add_cppflags -DOPJ_STATIC; } ||
+                               { check_lib libopenjpeg openjpeg-1.5/openjpeg.h opj_version -lopenjpeg -DOPJ_STATIC && add_cppflags -DOPJ_STATIC; } ||
+                               { check_lib libopenjpeg openjpeg.h opj_version -lopenjpeg -DOPJ_STATIC && add_cppflags -DOPJ_STATIC; } ||
                                die "ERROR: libopenjpeg not found"; }
 enabled libopenmpt        && require_pkg_config "libopenmpt >= 0.2.6557" libopenmpt/libopenmpt.h openmpt_module_create
-=======
-enabled libopenjpeg       && { check_lib libopenjpeg openjpeg.h opj_version -lopenjpeg -DOPJ_STATIC ||
-                               require_pkg_config libopenjpeg1 openjpeg.h opj_version -DOPJ_STATIC; }
->>>>>>> ee480790
 enabled libopus           && require_pkg_config opus opus_multistream.h opus_multistream_decoder_create
 enabled libpulse          && require_pkg_config libpulse pulse/pulseaudio.h pa_context_new
 enabled librtmp           && require_pkg_config librtmp librtmp/rtmp.h RTMP_Socket
@@ -5864,7 +5820,7 @@
 enabled libtesseract      && require_pkg_config tesseract tesseract/capi.h TessBaseAPICreate
 enabled libtheora         && require libtheora theora/theoraenc.h th_info_init -ltheoraenc -ltheoradec -logg
 enabled libtwolame        && require libtwolame twolame.h twolame_init -ltwolame &&
-                             { check_lib twolame.h twolame_encode_buffer_float32_interleaved -ltwolame ||
+                             { check_lib libtwolame twolame.h twolame_encode_buffer_float32_interleaved -ltwolame ||
                                die "ERROR: libtwolame must be installed and version must be >= 0.3.10"; }
 enabled libv4l2           && require_pkg_config libv4l2 libv4l2.h v4l2_ioctl
 enabled libvidstab        && require_pkg_config "vidstab >= 0.98" vid.stab/libvidstab.h vsMotionDetectInit
@@ -5874,23 +5830,21 @@
 enabled libvpx            && {
     enabled libvpx_vp8_decoder && {
         use_pkg_config "vpx >= 0.9.1" "vpx/vpx_decoder.h vpx/vp8dx.h" vpx_codec_vp8_dx ||
-            check_lib "vpx/vpx_decoder.h vpx/vp8dx.h" vpx_codec_dec_init_ver -lvpx ||
+            check_lib libvpx_vp8_decoder "vpx/vpx_decoder.h vpx/vp8dx.h" vpx_codec_dec_init_ver -lvpx ||
                 die "ERROR: libvpx decoder version must be >=0.9.1";
     }
     enabled libvpx_vp8_encoder && {
         use_pkg_config "vpx >= 0.9.7" "vpx/vpx_encoder.h vpx/vp8cx.h" vpx_codec_vp8_cx ||
-            check_lib "vpx/vpx_encoder.h vpx/vp8cx.h" "vpx_codec_enc_init_ver VP8E_SET_MAX_INTRA_BITRATE_PCT" -lvpx ||
+            check_lib libvpx_vp8_encoder "vpx/vpx_encoder.h vpx/vp8cx.h" "vpx_codec_enc_init_ver VP8E_SET_MAX_INTRA_BITRATE_PCT" -lvpx ||
                 die "ERROR: libvpx encoder version must be >=0.9.7";
     }
     enabled libvpx_vp9_decoder && {
         use_pkg_config "vpx >= 1.3.0" "vpx/vpx_decoder.h vpx/vp8dx.h" vpx_codec_vp9_dx ||
-            check_lib "vpx/vpx_decoder.h vpx/vp8dx.h" "vpx_codec_vp9_dx" -lvpx ||
-                disable libvpx_vp9_decoder;
+            check_lib libvpx_vp9_decoder "vpx/vpx_decoder.h vpx/vp8dx.h" "vpx_codec_vp9_dx" -lvpx
     }
     enabled libvpx_vp9_encoder && {
         use_pkg_config "vpx >= 1.3.0" "vpx/vpx_encoder.h vpx/vp8cx.h" vpx_codec_vp9_cx ||
-            check_lib "vpx/vpx_encoder.h vpx/vp8cx.h" "vpx_codec_vp9_cx VP9E_SET_AQ_MODE" -lvpx ||
-                disable libvpx_vp9_encoder;
+            check_lib libvpx_vp9_encoder "vpx/vpx_encoder.h vpx/vp8cx.h" "vpx_codec_vp9_cx VP9E_SET_AQ_MODE" -lvpx
     }
     if disabled_all libvpx_vp8_decoder libvpx_vp9_decoder libvpx_vp8_encoder libvpx_vp9_encoder; then
         die "libvpx enabled but no supported decoders found"
@@ -5913,17 +5867,13 @@
                                die "ERROR: libx265 version must be >= 68."; }
 enabled libxavs           && require libxavs "stdint.h xavs.h" xavs_encoder_encode -lxavs
 enabled libxvid           && require libxvid xvid.h xvid_global -lxvidcore
-<<<<<<< HEAD
 enabled libzimg           && require_pkg_config "zimg >= 2.3.0" zimg.h zimg_get_api_version
 enabled libzmq            && require_pkg_config libzmq zmq.h zmq_ctx_new
 enabled libzvbi           && require libzvbi libzvbi.h vbi_decoder_new -lzvbi &&
                              { check_cpp_condition libzvbi.h "VBI_VERSION_MAJOR > 0 || VBI_VERSION_MINOR > 2 || VBI_VERSION_MINOR == 2 && VBI_VERSION_MICRO >= 28" ||
                                enabled gpl || die "ERROR: libzvbi requires version 0.2.28 or --enable-gpl."; }
 enabled mediacodec        && { enabled jni || die "ERROR: mediacodec requires --enable-jni"; }
-enabled mmal              && { check_lib interface/mmal/mmal.h mmal_port_connect -lmmal_core -lmmal_util -lmmal_vc_client -lbcm_host ||
-=======
 enabled mmal              && { check_lib mmal interface/mmal/mmal.h mmal_port_connect -lmmal_core -lmmal_util -lmmal_vc_client -lbcm_host ||
->>>>>>> ee480790
                                { ! enabled cross_compile &&
                                  add_cflags -isystem/opt/vc/include/ -isystem/opt/vc/include/interface/vmcs_host/linux -isystem/opt/vc/include/interface/vcos/pthreads -fgnu89-inline &&
                                  add_ldflags -L/opt/vc/lib/ &&
@@ -5932,32 +5882,31 @@
                                check_func_headers interface/mmal/mmal.h "MMAL_PARAMETER_VIDEO_MAX_NUM_CALLBACKS"; }
 enabled netcdf            && require_pkg_config netcdf netcdf.h nc_inq_libvers
 enabled openal            && { { for al_extralibs in "${OPENAL_LIBS}" "-lopenal" "-lOpenAL32"; do
-                               check_lib 'AL/al.h' alGetError "${al_extralibs}" && break; done } ||
+                               check_lib openal 'AL/al.h' alGetError "${al_extralibs}" && break; done } ||
                                die "ERROR: openal not found"; } &&
                              { check_cpp_condition "AL/al.h" "defined(AL_VERSION_1_1)" ||
                                die "ERROR: openal must be installed and version must be 1.1 or compatible"; }
-enabled opencl            && { check_lib OpenCL/cl.h clEnqueueNDRangeKernel -Wl,-framework,OpenCL ||
-                               check_lib CL/cl.h clEnqueueNDRangeKernel -lOpenCL ||
+enabled opencl            && { check_lib opencl OpenCL/cl.h clEnqueueNDRangeKernel -Wl,-framework,OpenCL ||
+                               check_lib opencl CL/cl.h clEnqueueNDRangeKernel -lOpenCL ||
                                die "ERROR: opencl not found"; } &&
                              { check_cpp_condition "OpenCL/cl.h" "defined(CL_VERSION_1_2)" ||
                                check_cpp_condition "CL/cl.h" "defined(CL_VERSION_1_2)" ||
                                die "ERROR: opencl must be installed and version must be 1.2 or compatible"; }
-enabled opengl            && { check_lib GL/glx.h glXGetProcAddress "-lGL" ||
-                               check_lib windows.h wglGetProcAddress "-lopengl32 -lgdi32" ||
-                               check_lib OpenGL/gl3.h glGetError "-Wl,-framework,OpenGL" ||
-                               check_lib ES2/gl.h glGetError "-isysroot=${sysroot} -Wl,-framework,OpenGLES" ||
+enabled opengl            && { check_lib opengl GL/glx.h glXGetProcAddress "-lGL" ||
+                               check_lib opengl windows.h wglGetProcAddress "-lopengl32 -lgdi32" ||
+                               check_lib opengl OpenGL/gl3.h glGetError "-Wl,-framework,OpenGL" ||
+                               check_lib opengl ES2/gl.h glGetError "-isysroot=${sysroot} -Wl,-framework,OpenGLES" ||
                                die "ERROR: opengl not found."
                              }
 enabled omx_rpi           && { check_header OMX_Core.h ||
                                { ! enabled cross_compile && add_cflags -isystem/opt/vc/include/IL && check_header OMX_Core.h ; } ||
                                die "ERROR: OpenMAX IL headers not found"; }
 enabled omx               && { check_header OMX_Core.h || die "ERROR: OpenMAX IL headers not found"; }
-<<<<<<< HEAD
 enabled openssl           && { use_pkg_config openssl openssl/ssl.h OPENSSL_init_ssl ||
                                use_pkg_config openssl openssl/ssl.h SSL_library_init ||
-                               check_lib openssl/ssl.h SSL_library_init -lssl -lcrypto ||
-                               check_lib openssl/ssl.h SSL_library_init -lssl32 -leay32 ||
-                               check_lib openssl/ssl.h SSL_library_init -lssl -lcrypto -lws2_32 -lgdi32 ||
+                               check_lib openssl openssl/ssl.h SSL_library_init -lssl -lcrypto ||
+                               check_lib openssl openssl/ssl.h SSL_library_init -lssl32 -leay32 ||
+                               check_lib openssl openssl/ssl.h SSL_library_init -lssl -lcrypto -lws2_32 -lgdi32 ||
                                die "ERROR: openssl not found"; }
 enabled qtkit_indev      && { check_header_objcc QTKit/QTKit.h || disable qtkit_indev; }
 
@@ -5972,22 +5921,6 @@
     else
         require gcrypt gcrypt.h gcry_mpi_new -lgcrypt
     fi
-=======
-enabled openssl           && { { check_pkg_config openssl openssl/ssl.h OPENSSL_init_ssl ||
-                                 check_pkg_config openssl openssl/ssl.h SSL_library_init; } && {
-                               add_cflags $openssl_cflags && add_extralibs $openssl_extralibs; } ||
-                               check_lib openssl openssl/ssl.h SSL_library_init -lssl -lcrypto ||
-                               check_lib openssl openssl/ssl.h SSL_library_init -lssl32 -leay32 ||
-                               check_lib openssl openssl/ssl.h SSL_library_init -lssl -lcrypto -lws2_32 -lgdi32 ||
-                               die "ERROR: openssl not found"; }
-
-enabled gnutls            && check_lib gmp gmp.h mpz_export -lgmp
-
-if enabled nvenc; then
-    check_header nvEncodeAPI.h || die "ERROR: nvEncodeAPI.h not found."
-    check_cpp_condition nvEncodeAPI.h "NVENCAPI_MAJOR_VERSION >= 6" ||
-        die "ERROR: NVENC API version 5 or older is not supported"
->>>>>>> ee480790
 fi
 
 disabled sdl && disable sdl2
@@ -6013,8 +5946,7 @@
 enabled sdl2 && enable sdl && add_cflags $sdl2_cflags && add_extralibs $sdl2_extralibs
 
 disabled securetransport || { check_func SecIdentityCreate "-Wl,-framework,CoreFoundation -Wl,-framework,Security" &&
-    check_lib "Security/SecureTransport.h Security/Security.h" "SSLCreateContext SecItemImport" "-Wl,-framework,CoreFoundation -Wl,-framework,Security" &&
-    enable securetransport; }
+    check_lib securetransport "Security/SecureTransport.h Security/Security.h" "SSLCreateContext SecItemImport" "-Wl,-framework,CoreFoundation -Wl,-framework,Security"; }
 
 disabled schannel || { check_func_headers "windows.h security.h" InitializeSecurityContext -DSECURITY_WIN32 -lsecur32 &&
                        check_cpp_condition winerror.h "defined(SEC_I_CONTEXT_EXPIRED)" && enable schannel && add_extralibs -lsecur32; }
@@ -6064,21 +5996,12 @@
 check_header soundcard.h
 
 enabled_any alsa_indev alsa_outdev &&
-<<<<<<< HEAD
-    check_lib alsa/asoundlib.h snd_pcm_htimestamp -lasound && enable alsa
-
-enabled jack_indev && check_lib jack/jack.h jack_client_open -ljack && enable jack &&
-    check_func jack_port_get_latency_range -ljack
-
-enabled_any sndio_indev sndio_outdev && check_lib sndio.h sio_open -lsndio && enable sndio
-=======
     check_lib alsa alsa/asoundlib.h snd_pcm_htimestamp -lasound
 
 enabled jack_indev && check_lib jack jack/jack.h jack_client_open -ljack &&
     check_func jack_port_get_latency_range -ljack
 
 enabled_any sndio_indev sndio_outdev && check_lib sndio sndio.h sio_open -lsndio
->>>>>>> ee480790
 
 if enabled libcdio; then
     check_lib libcdio "cdio/cdda.h cdio/paranoia.h" cdio_cddap_open -lcdio_paranoia -lcdio_cdda -lcdio ||
@@ -6128,8 +6051,7 @@
     check_lib dxva2_lib windows.h CoTaskMemFree -lole32
 
 enabled vaapi &&
-    check_lib va/va.h vaInitialize -lva ||
-    disable vaapi
+    check_lib vaapi va/va.h vaInitialize -lva
 
 enabled vaapi &&
     check_code cc "va/va.h" "vaCreateSurfaces(0, 0, 0, 0, 0, 0, 0, 0)" ||
@@ -6169,7 +6091,7 @@
 EOF
 
 # Funny iconv installations are not unusual, so check it after all flags have been set
-disabled iconv || check_func_headers iconv.h iconv || check_lib iconv.h iconv -liconv || disable iconv
+disabled iconv || check_func_headers iconv.h iconv || check_lib iconv iconv.h iconv -liconv
 
 enabled debug && add_cflags -g"$debuglevel" && add_asflags -g"$debuglevel"
 
